--- conflicted
+++ resolved
@@ -91,8 +91,5 @@
 websocket-client==0.58.0; python_version >= "3.6" and python_full_version < "3.0.0" or python_full_version >= "3.4.0" and python_version >= "3.6"
 zict==2.0.0; python_version >= "3.7"
 zipp==3.4.1; python_version >= "3.6" and python_full_version < "3.0.0" and python_version < "3.8" or python_full_version >= "3.6.0" and python_version < "3.8" and python_version >= "3.6"
-<<<<<<< HEAD
 openpyxl==3.0.7
-=======
-jupyterlab==3.0.14
->>>>>>> feaf98e5
+jupyterlab==3.0.14