--- conflicted
+++ resolved
@@ -110,14 +110,15 @@
     os.remove("responses.csv")
 
 
-<<<<<<< HEAD
+
 @mock.patch("viadot.sources.Mindful._mindful_api_response", return_value=MockClass2)
 @pytest.mark.exception
 def test_file_exception(mock_mindful):
     mf = MindfulToCSV()
     response = mf.run(credentials_mindful=credentials_mindful)
     assert response == None
-=======
+
+
 @mock.patch("viadot.sources.Mindful._mindful_api_response", return_value=MockClass)
 @pytest.mark.save
 def test_mindful_surveys(mock_connection):
@@ -128,4 +129,4 @@
     assert mf.endpoint == "surveys" and isinstance(mf.endpoint, str)
     assert os.path.exists("surveys.csv")
     os.remove("surveys.csv")
->>>>>>> dfbca847
+    