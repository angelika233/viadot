from typing import Any, Dict, List, Literal
import pandas as pd

from datetime import datetime
from prefect import Flow, task
from viadot.tasks import MindfulToCSV
<<<<<<< HEAD
from viadot.tasks import AzureDataLakeUpload
from viadot.task_utils import add_ingestion_metadata_task


@task
def adls_bulk_upload(
    file_names: List[str],
    file_name_relative_path: str = "",
    adls_file_path: str = None,
    adls_sp_credentials_secret: str = None,
    adls_overwrite: bool = True,
    task_timeout: int = 3600,
) -> List[str]:
    """Function that upload files to defined path in ADLS.

    Args:
        file_names (List[str]): List of file names to generate paths.
        file_name_relative_path (str, optional): Path where to save the file locally. Defaults to ''.
        adls_file_path (str, optional): Azure Data Lake path. Defaults to None.
        adls_sp_credentials_secret (str, optional): The name of the Azure Key Vault secret containing a dictionary with
            ACCOUNT_NAME and Service Principal credentials (TENANT_ID, CLIENT_ID, CLIENT_SECRET). Defaults to None.
        adls_overwrite (bool, optional): Whether to overwrite files in the data lake. Defaults to True.

    Returns:
        List[str]: List of paths
    """

    for file in file_names:
        file_path = str(adls_file_path + "/" + file)
        file_to_adls_task = AzureDataLakeUpload(timeout=task_timeout)
        file_to_adls_task.run(
            from_path=os.path.join(file_name_relative_path, file),
            to_path=file_path,
            sp_credentials_secret=adls_sp_credentials_secret,
            overwrite=adls_overwrite,
        )
=======
from viadot.task_utils import add_ingestion_metadata_task, adls_bulk_upload
>>>>>>> f94dac91


@task
def add_timestamp(files_names: List = None, sep: str = "\t") -> None:
    """Add new column _viadot_downloaded_at_utc into each file given in the function.

    Args:
        files_names (List, optional): File names where to add the new column. Defaults to None.
        sep (str, optional): Separator type to load and to save data. Defaults to "\t".
    """
    for file in files_names:
        df = pd.read_csv(file, sep=sep)
        df_updated = add_ingestion_metadata_task.run(df)
        df_updated.to_csv(file, index=False, sep=sep)


class MindfulToADLS(Flow):
    def __init__(
        self,
        name: str,
        credentials_mindful: Dict[str, Any] = None,
        credentials_secret: str = None,
        start_date: datetime = None,
        end_date: datetime = None,
        date_interval: int = 1,
        region: Literal["us1", "us2", "us3", "ca1", "eu1", "au1"] = "eu1",
        file_extension: Literal["parquet", "csv"] = "csv",
        sep: str = "\t",
        timeout: int = 3600,
        file_path: str = "",
        adls_file_path: str = None,
        adls_overwrite: bool = True,
        adls_sp_credentials_secret: str = None,
        *args: List[any],
        **kwargs: Dict[str, Any]
    ):
        """Mindful flow to download the CSV files and upload them to ADLS.

        Args:
            name (str): The name of the Flow.
            credentials_mindful (Dict[str, Any], optional): Credentials to connect with Mindful API. Defaults to None.
            credentials_secret (str, optional): Name of the credential secret to retreave the credentials. Defaults to None.
            start_date (datetime, optional): Start date of the request. Defaults to None.
            end_date (datetime, optional): End date of the resquest. Defaults to None.
            date_interval (int, optional): How many days are included in the request.
                If end_date is passed as an argument, date_interval will be invalidated. Defaults to 1.
            region (Literal[us1, us2, us3, ca1, eu1, au1], optional): SD region from where to interact with the mindful API. Defaults to "eu1".
            file_extension (Literal[parquet, csv], optional): File extensions for storing responses. Defaults to "csv".
            sep (str, optional): Separator in csv file. Defaults to "\t".
            timeout(int, optional): The amount of time (in seconds) to wait while running this task before
                a timeout occurs. Defaults to 3600.
            file_path (str, optional): Path where to save the file locally. Defaults to ''.
            adls_file_path (str, optional): The destination path at ADLS. Defaults to None.
            adls_overwrite (bool, optional): Whether to overwrite files in the data lake. Defaults to True.
            adls_sp_credentials_secret (str, optional): The name of the Azure Key Vault secret containing a dictionary with
                ACCOUNT_NAME and Service Principal credentials (TENANT_ID, CLIENT_ID, CLIENT_SECRET). Defaults to None.
        """

        self.credentials_mindful = credentials_mindful
        self.credentials_secret = credentials_secret
        self.start_date = start_date
        self.end_date = end_date
        self.date_interval = date_interval
        self.region = region
        self.file_extension = file_extension
        self.sep = sep
        self.file_path = file_path
        self.timeout = timeout

        self.adls_file_path = adls_file_path
        self.adls_overwrite = adls_overwrite
        self.adls_sp_credentials_secret = adls_sp_credentials_secret

        super().__init__(*args, name=name, **kwargs)

        self.mind_flow()

    def mind_flow(self) -> Flow:
        to_csv = MindfulToCSV(timeout=self.timeout)

        file_names = to_csv.bind(
            credentials_mindful=self.credentials_mindful,
            credentials_secret=self.credentials_secret,
            start_date=self.start_date,
            end_date=self.end_date,
            date_interval=self.date_interval,
            region=self.region,
            file_extension=self.file_extension,
            file_path=self.file_path,
            flow=self,
        )

        add_timestamp.bind(file_names, sep=self.sep, flow=self)

        adls_bulk_upload(
            file_names=file_names,
            file_name_relative_path=self.file_path,
            adls_file_path=self.adls_file_path,
            adls_sp_credentials_secret=self.adls_sp_credentials_secret,
            adls_overwrite=self.adls_overwrite,
            task_timeout=self.timeout,
            flow=self,
        )

        add_timestamp.set_upstream(file_names, flow=self)
        adls_bulk_upload.set_upstream(add_timestamp, flow=self)<|MERGE_RESOLUTION|>--- conflicted
+++ resolved
@@ -4,46 +4,7 @@
 from datetime import datetime
 from prefect import Flow, task
 from viadot.tasks import MindfulToCSV
-<<<<<<< HEAD
-from viadot.tasks import AzureDataLakeUpload
-from viadot.task_utils import add_ingestion_metadata_task
-
-
-@task
-def adls_bulk_upload(
-    file_names: List[str],
-    file_name_relative_path: str = "",
-    adls_file_path: str = None,
-    adls_sp_credentials_secret: str = None,
-    adls_overwrite: bool = True,
-    task_timeout: int = 3600,
-) -> List[str]:
-    """Function that upload files to defined path in ADLS.
-
-    Args:
-        file_names (List[str]): List of file names to generate paths.
-        file_name_relative_path (str, optional): Path where to save the file locally. Defaults to ''.
-        adls_file_path (str, optional): Azure Data Lake path. Defaults to None.
-        adls_sp_credentials_secret (str, optional): The name of the Azure Key Vault secret containing a dictionary with
-            ACCOUNT_NAME and Service Principal credentials (TENANT_ID, CLIENT_ID, CLIENT_SECRET). Defaults to None.
-        adls_overwrite (bool, optional): Whether to overwrite files in the data lake. Defaults to True.
-
-    Returns:
-        List[str]: List of paths
-    """
-
-    for file in file_names:
-        file_path = str(adls_file_path + "/" + file)
-        file_to_adls_task = AzureDataLakeUpload(timeout=task_timeout)
-        file_to_adls_task.run(
-            from_path=os.path.join(file_name_relative_path, file),
-            to_path=file_path,
-            sp_credentials_secret=adls_sp_credentials_secret,
-            overwrite=adls_overwrite,
-        )
-=======
 from viadot.task_utils import add_ingestion_metadata_task, adls_bulk_upload
->>>>>>> f94dac91
 
 
 @task
