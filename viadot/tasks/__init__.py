--- conflicted
+++ resolved
@@ -25,14 +25,11 @@
 from .supermetrics import SupermetricsToCSV, SupermetricsToDF
 from .sharepoint import SharepointToDF
 from .cloud_for_customers import C4CReportToDF, C4CToDF
-<<<<<<< HEAD
 from .aselite import ASELiteToDF
-=======
 
 try:
     from .sap_rfc import SAPRFCToDF
 except ImportError:
     pass
 
-from .duckdb import DuckDBCreateTableFromParquet, DuckDBQuery, DuckDBToDF
->>>>>>> 823cccd0
+from .duckdb import DuckDBCreateTableFromParquet, DuckDBQuery, DuckDBToDF