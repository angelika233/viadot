--- conflicted
+++ resolved
@@ -42,20 +42,14 @@
         super().__call__(self)
 
     @defaults_from_attrs(
-<<<<<<< HEAD
         "path",
-=======
->>>>>>> c23f3638
         "max_rows",
         "if_exists",
         "if_empty",
         "max_retries",
         "retry_delay",
         "timeout",
-<<<<<<< HEAD
-=======
         "sep",
->>>>>>> c23f3638
     )
     def run(
         self,
@@ -109,8 +103,7 @@
 
         # Download data to a local CSV file
         self.logger.info(f"Downloading data to {path}...")
-<<<<<<< HEAD
-        supermetrics.to_csv(path, if_exists=if_exists, if_empty=if_empty)
+        supermetrics.to_csv(path, if_exists=if_exists, if_empty=if_empty, sep=sep)
         self.logger.info(f"Successfully downloaded data to {path}.")
 
 
@@ -195,8 +188,4 @@
         self.logger.info(f"Downloading data to a DataFrame...")
         df = supermetrics.to_df()
         self.logger.info(f"Successfully downloaded data to a DataFrame.")
-        return df
-=======
-        supermetrics.to_csv(path, if_exists=if_exists, if_empty=if_empty, sep=sep)
-        self.logger.info(f"Successfully downloaded data to {path}.")
->>>>>>> c23f3638
+        return df