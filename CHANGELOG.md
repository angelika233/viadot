# Changelog
All notable changes to this project will be documented in this file.

The format is based on [Keep a Changelog](https://keepachangelog.com/en/1.0.0/),
and this project adheres to [Semantic Versioning](https://semver.org/spec/v2.0.0.html).

## [Unreleased]
### Added
- Added new columns to `Epicor` source - `RequiredDate` and `CopperWeight`
- Added timeout to `DuckDBQuery` and `SAPRFCToDF`
- Added support for SQL queries with comments to `DuckDB` source
- Added "WITH" to query keywords in `DuckDB` source
<<<<<<< HEAD
=======

### Changed
- Changed `duckdb` version to `0.5.1`

### Fixed
- Fixed incorrect `if_exists="delete"` handling in `DuckDB.create_table_from_parquet()`
- Fixed `test_duckdb_to_sql_server.py` tests - revert to a previous version
- Removed `test__check_if_schema_exists()` test


## [0.4.9] - 2022-09-27
### Added
- Added new column named `_viadot_downloaded_at_utc` in genesys files with the datetime when it is created.
- Added sftp source class `SftpConnector`
- Added sftp tasks `SftpToDF` and `SftpList` 
- Added sftp flows `SftpToAzureSQL` and `SftpToADLS`
>>>>>>> e3be8f55
- Added new source file `mindful` to connect with mindful API.
- Added new task file `mindful` to be called by the Mindful Flow.
- Added new flow file `mindful_to_adls` to upload data from Mindful API tp ADLS.
- Added `recursive` parameter to `AzureDataLakeList` task

### Changed
- Changed `duckdb` version to `0.5.1`
- Added new column into Data Frames created with `Mindful`.
- Added region parameter as an entry argument in `MindfulToADLS`

### Fixed
- Fixed incorrect `if_exists="delete"` handling in `DuckDB.create_table_from_parquet()`
- Fixed `test_duckdb_to_sql_server.py` tests - revert to a previous version
- Removed `test__check_if_schema_exists()` test


## [0.4.9] - 2022-09-27
### Added
- Added new column named `_viadot_downloaded_at_utc` in genesys files with the datetime when it is created.
- Added sftp source class `SftpConnector`
- Added sftp tasks `SftpToDF` and `SftpList` 
- Added sftp flows `SftpToAzureSQL` and `SftpToADLS`
- Added new source file `mindful` to connect with mindful API.
- Added new task file `mindful` to be called by the Mindful Flow.
- Added new flow file `mindful_to_adls` to upload data from Mindful API tp ADLS.
- Added `recursive` parameter to `AzureDataLakeList` task


## [0.4.8] - 2022-09-06
### Added
- Added `protobuf` library to requirements


## [0.4.7] - 2022-09-06
### Added
- Added new flow - `SQLServerTransform` and new task `SQLServerQuery` to run queries on SQLServer
- Added `duckdb_query` parameter to `DuckDBToSQLServer` flow to enable option to create table
using outputs of SQL queries 
- Added handling empty DF in `set_new_kv()` task
- Added `update_kv` and `filter_column` params to `SAPRFCToADLS` and `SAPToDuckDB` flows and added `set_new_kv()` task
in `task_utils`
- Added Genesys API source `Genesys`
- Added tasks `GenesysToCSV` and `GenesysToDF`
- Added flows `GenesysToADLS` and `GenesysReportToADLS`
- Added `query` parameter to  `PrefectLogs` flow

## [0.4.8] - 2022-09-06
### Added
- Added `protobuf` library to requirements


## [0.4.7] - 2022-09-06
### Added
- Added new flow - `SQLServerTransform` and new task `SQLServerQuery` to run queries on SQLServer
- Added `duckdb_query` parameter to `DuckDBToSQLServer` flow to enable option to create table
using outputs of SQL queries 
- Added handling empty DF in `set_new_kv()` task
- Added `update_kv` and `filter_column` params to `SAPRFCToADLS` and `SAPToDuckDB` flows and added `set_new_kv()` task
in `task_utils`
- Added Genesys API source `Genesys`
- Added tasks `GenesysToCSV` and `GenesysToDF`
- Added flows `GenesysToADLS` and `GenesysReportToADLS`
- Added `query` parameter to  `PrefectLogs` flow

### Changed
- Updated requirements.txt
- Changed 'handle_api_response()' method by adding more requests method also added contex menager


## [0.4.6] - 2022-07-21
### Added
- Added `rfc_character_limit` parameter in `SAPRFCToDF` task, `SAPRFC` source, `SAPRFCToADLS` and `SAPToDuckDB` flows
- Added `on_bcp_error` and `bcp_error_log_path` parameters in `BCPTask`
- Added ability to process queries which result exceed SAP's character per low limit in `SAPRFC` source
- Added new flow `PrefectLogs` for extracting all logs from Prefect with details
- Added `PrefectLogs` flow

### Changed
- Changed `CheckColumnOrder` task and `ADLSToAzureSQL` flow to handle appending to non existing table
- Changed tasks order in `EpicorOrdersToDuckDB`, `SAPToDuckDB` and `SQLServerToDuckDB` - casting 
DF to string before adding metadata
- Changed `add_ingestion_metadata_task()` to not to add metadata column when input DataFrame is empty
- Changed `check_if_empty_file()` logic according to changes in `add_ingestion_metadata_task()`
- Changed accepted values of `if_empty` parameter in `DuckDBCreateTableFromParquet`
- Updated `.gitignore` to ignore files with `*.bak` extension and to ignore `credentials.json` in any directory
- Changed logger messages in `AzureDataLakeRemove` task

### Fixed
- Fixed handling empty response in `SAPRFC` source
- Fixed issue in `BCPTask` when log file couln't be opened.
- Fixed log being printed too early in `Salesforce` source, which would sometimes cause a `KeyError`
- `raise_on_error` now behaves correctly in `upsert()` when receiving incorrect return codes from Salesforce

### Removed
- Removed option to run multiple queries in `SAPRFCToADLS`


## [0.4.5] - 2022-06-23
### Added
- Added `error_log_file_path` parameter in `BCPTask` that enables setting name of errors logs file 
- Added `on_error` parameter in `BCPTask` that tells what to do if bcp error occurs. 
- Added error log file and `on_bcp_error` parameter in `ADLSToAzureSQL`
- Added handling POST requests in `handle_api_response()` add added it to `Epicor` source.
- Added `SalesforceToDF` task
- Added `SalesforceToADLS` flow
- Added `overwrite_adls` option to `BigQueryToADLS` and `SharepointToADLS`
- Added `cast_df_to_str` task in `utils.py` and added this to `EpicorToDuckDB`, `SAPToDuckDB`, `SQLServerToDuckDB`
- Added `if_empty` parameter in `DuckDBCreateTableFromParquet` task and in `EpicorToDuckDB`, `SAPToDuckDB`,
`SQLServerToDuckDB` flows to check if output Parquet is empty and handle it properly.
- Added `check_if_empty_file()` and `handle_if_empty_file()` in `utils.py`


## [0.4.4] - 2022-06-09
### Added
- Added new connector - Outlook. Created `Outlook` source, `OutlookToDF` task and `OutlookToADLS` flow.
- Added new connector - Epicor. Created `Epicor` source, `EpicorToDF` task and `EpicorToDuckDB` flow.
- Enabled Databricks Connect in the image. To enable, [follow this guide](./README.md#executing-spark-jobs)
- Added `MySQL` source and `MySqlToADLS` flow
- Added `SQLServerToDF` task
- Added `SQLServerToDuckDB` flow which downloads data from SQLServer table, loads it to parquet file and then uplads it do DuckDB
- Added complete proxy set up in `SAPRFC` example (`viadot/examples/sap_rfc`)

### Changed
- Changed default name for the Prefect secret holding the name of the Azure KV secret storing Sendgrid credentials


## [0.4.3] - 2022-04-28
### Added
- Added `func` parameter to `SAPRFC` 
- Added `SAPRFCToADLS` flow which downloads data from SAP Database to to a pandas DataFrame, exports df to csv and uploads it to Azure Data Lake.
- Added `adls_file_name` in  `SupermetricsToADLS` and `SharepointToADLS` flows
- Added `BigQueryToADLS` flow class which anables extract data from BigQuery.
- Added `Salesforce` source
- Added `SalesforceUpsert` task
- Added `SalesforceBulkUpsert` task
- Added C4C secret handling to `CloudForCustomersReportToADLS` flow (`c4c_credentials_secret` parameter)

### Fixed
- Fixed `get_flow_last_run_date()` incorrectly parsing the date
- Fixed C4C secret handling (tasks now correctly read the secret as the credentials, rather than assuming the secret is a container for credentials for all environments and trying to access specific key inside it). In other words, tasks now assume the secret holds credentials, rather than a dict of the form `{env: credentials, env2: credentials2}`
- Fixed `utils.gen_bulk_insert_query_from_df()` failing with > 1000 rows due to INSERT clause limit by chunking the data into multiple INSERTs
- Fixed `get_flow_last_run_date()` incorrectly parsing the date
- Fixed `MultipleFlows` when one flow is passed and when last flow fails.


## [0.4.2] - 2022-04-08
### Added
- Added `AzureDataLakeRemove` task

### Changed
- Changed name of task file from `prefect` to `prefect_date_range`

### Fixed
- Fixed out of range issue in `prefect_date_range`


## [0.4.1] - 2022-04-07
### Changed
- bumped version


## [0.4.0] - 2022-04-07
### Added
- Added `custom_mail_state_handler` task that sends email notification using a custom SMTP server.
- Added new function `df_clean_column` that cleans data frame columns from special characters
- Added `df_clean_column` util task that removes special characters from a pandas DataFrame
- Added `MultipleFlows` flow class which enables running multiple flows in a given order.
- Added `GetFlowNewDateRange` task to change date range based on Prefect flows
- Added `check_col_order` parameter in `ADLSToAzureSQL`
- Added new source `ASElite` 
- Added KeyVault support in `CloudForCustomers` tasks
- Added `SQLServer` source
- Added `DuckDBToDF` task
- Added `DuckDBTransform` flow
- Added `SQLServerCreateTable` task
- Added `credentials` param to `BCPTask`
- Added `get_sql_dtypes_from_df` and `update_dict` util tasks
- Added `DuckDBToSQLServer` flow
- Added `if_exists="append"` option to `DuckDB.create_table_from_parquet()`
- Added `get_flow_last_run_date` util function
- Added `df_to_dataset` task util for writing DataFrames to data lakes using `pyarrow`
- Added retries to Cloud for Customers tasks
- Added `chunksize` parameter to `C4CToDF` task to allow pulling data in chunks
- Added `chunksize` parameter to `BCPTask` task to allow more control over the load process
- Added support for SQL Server's custom `datetimeoffset` type
- Added `AzureSQLToDF` task
- Added `AzureDataLakeRemove` task
- Added `AzureSQLUpsert` task

### Changed
- Changed the base class of `AzureSQL` to `SQLServer`
- `df_to_parquet()` task now creates directories if needed
- Added several more separators to check for automatically in `SAPRFC.to_df()`
- Upgraded `duckdb` version to 0.3.2

### Fixed
- Fixed bug with `CheckColumnOrder` task
- Fixed OpenSSL config for old SQL Servers still using TLS < 1.2
- `BCPTask` now correctly handles custom SQL Server port 
- Fixed `SAPRFC.to_df()` ignoring user-specified separator
- Fixed temporary CSV generated by the `DuckDBToSQLServer` flow not being cleaned up
- Fixed some mappings in `get_sql_dtypes_from_df()` and optimized performance
- Fixed `BCPTask` - the case when the file path contained a space
- Fixed credential evaluation logic (`credentials` is now evaluated before `config_key`)
- Fixed "$top" and "$skip" values being ignored by `C4CToDF` task if provided in the `params` parameter
- Fixed `SQL.to_df()` incorrectly handling queries that begin with whitespace

### Removed
- Removed `autopick_sep` parameter from `SAPRFC` functions. The separator is now always picked automatically if not provided.
- Removed `dtypes_to_json` task to task_utils.py


## [0.3.2] - 2022-02-17
### Fixed
- fixed an issue with schema info within `CheckColumnOrder` class. 


## [0.3.1] - 2022-02-17
### Changed
-`ADLSToAzureSQL` - added `remove_tab`  parameter to remove uncessery tab separators from data. 

### Fixed
- fixed an issue with return df within `CheckColumnOrder` class. 


## [0.3.0] - 2022-02-16
### Added
- new source `SAPRFC` for connecting with SAP using the `pyRFC` library (requires pyrfc as well as the SAP NW RFC library that can be downloaded [here](https://support.sap.com/en/product/connectors/nwrfcsdk.html)
- new source `DuckDB` for connecting with the `DuckDB` database
- new task `SAPRFCToDF` for loading data from SAP to a pandas DataFrame
- new tasks, `DuckDBQuery` and `DuckDBCreateTableFromParquet`, for interacting with DuckDB
- new flow `SAPToDuckDB` for moving data from SAP to DuckDB
- Added `CheckColumnOrder` task
- C4C connection with url and report_url documentation
-`SQLIteInsert` check if DataFrame is empty or object is not a DataFrame
- KeyVault support in `SharepointToDF` task
- KeyVault support in `CloudForCustomers` tasks

### Changed
- pinned Prefect version to 0.15.11
- `df_to_csv` now creates dirs if they don't exist
- `ADLSToAzureSQL` - when data in csv coulmns has unnecessary "\t" then removes them

### Fixed
- fixed an issue with duckdb calls seeing initial db snapshot instead of the updated state (#282)
- C4C connection with url and report_url optimization
- column mapper in C4C source


## [0.2.15] - 2022-01-12
### Added
- new option to `ADLSToAzureSQL` Flow - `if_exists="delete"`
- `SQL` source: `create_table()` already handles `if_exists`; now it handles a new option for `if_exists()`
- `C4CToDF` and `C4CReportToDF` tasks are provided as a class instead of function


### Fixed 
- Appending issue within CloudForCustomers source
- An early return bug in `UKCarbonIntensity` in `to_df` method


## [0.2.14] - 2021-12-01
### Fixed
- authorization issue within `CloudForCustomers` source


## [0.2.13] - 2021-11-30
### Added
- Added support for file path to `CloudForCustomersReportToADLS` flow
- Added `flow_of_flows` list handling
- Added support for JSON files in `AzureDataLakeToDF`

### Fixed
- `Supermetrics` source: `to_df()` now correctly handles `if_empty` in case of empty results

### Changed
- `Sharepoint` and `CloudForCustomers` sources will now provide an informative `CredentialError` which is also raised early. This will make issues with input credenials immediately clear to the user.
- Removed set_key_value from `CloudForCustomersReportToADLS` flow


## [0.2.12] - 2021-11-25
### Added
- Added `Sharepoint` source
- Added `SharepointToDF` task
- Added `SharepointToADLS` flow
- Added `CloudForCustomers` source
- Added `c4c_report_to_df` taks
- Added `def c4c_to_df` task
- Added `CloudForCustomersReportToADLS` flow
- Added `df_to_csv` task to task_utils.py
- Added `df_to_parquet` task to task_utils.py
- Added `dtypes_to_json` task to task_utils.py


## [0.2.11] - 2021-10-30
### Fixed
- `ADLSToAzureSQL` - fixed path to csv issue. 
- `SupermetricsToADLS` - fixed local json path issue. 


## [0.2.10] - 2021-10-29
### Release due to CI/CD error


## [0.2.9] - 2021-10-29
### Release due to CI/CD error


## [0.2.8] - 2021-10-29
### Changed
- CI/CD: `dev` image is now only published on push to the `dev` branch
- Docker: 
  - updated registry links to use the new `ghcr.io` domain
  - `run.sh` now also accepts the `-t` option. When run in standard mode, it will only spin up the `viadot_jupyter_lab` service.
  When ran with `-t dev`, it will also spin up `viadot_testing` and `viadot_docs` containers.

### Fixed
- ADLSToAzureSQL - fixed path parameter issue.


## [0.2.7] - 2021-10-04
### Added
- Added `SQLiteQuery` task
- Added `CloudForCustomers` source
- Added `CloudForCustomersToDF` and `CloudForCustomersToCSV` tasks
- Added `CloudForCustomersToADLS` flow
- Added support for parquet in `CloudForCustomersToDF`
- Added style guidelines to the `README`
- Added local setup and commands to the `README`

### Changed
- Changed CI/CD algorithm
  - the `latest` Docker image is now only updated on release and is the same exact image as the latest release
  - the `dev` image is released only on pushes and PRs to the `dev` branch (so dev branch = dev image)
- Modified `ADLSToAzureSQL` - *read_sep* and *write_sep* parameters added to the flow.

### Fixed
- Fixed `ADLSToAzureSQL` breaking in `"append"` mode if the table didn't exist (#145).
- Fixed `ADLSToAzureSQL` breaking in promotion path for csv files. 


## [0.2.6] - 2021-09-22
### Added
- Added flows library docs to the references page

### Changed
- Moved task library docs page to topbar
- Updated docs for task and flows


## [0.2.5] - 2021-09-20
### Added
- Added `start` and `end_date` parameters to `SupermetricsToADLS` flow
- Added a tutorial on how to pull data from `Supermetrics`


## [0.2.4] - 2021-09-06
### Added
- Added documentation (both docstrings and MKDocs docs) for multiple tasks
- Added `start_date` and `end_date` parameters to the `SupermetricsToAzureSQL` flow
- Added a temporary workaround `df_to_csv_task` task to the `SupermetricsToADLS` flow to handle mixed dtype columns not handled automatically by DataFrame's `to_parquet()` method


## [0.2.3] - 2021-08-19
### Changed
- Modified `RunGreatExpectationsValidation` task to use the built in support for evaluation parameters added in Prefect v0.15.3
- Modified `SupermetricsToADLS` and `ADLSGen1ToAzureSQLNew` flows to align with this [recipe](https://docs.prefect.io/orchestration/flow_config/storage.html#loading-additional-files-with-git-storage) for reading the expectation suite JSON
The suite now has to be loaded before flow initialization in the flow's python file and passed as an argument to the flow's constructor.
- Modified `RunGreatExpectationsValidation`'s `expectations_path` parameter to point to the directory containing the expectation suites instead of the
Great Expectations project directory, which was confusing. The project directory is now only used internally and not exposed to the user
- Changed the logging of docs URL for `RunGreatExpectationsValidation` task to use GE's recipe from [the docs](https://docs.greatexpectations.io/docs/guides/validation/advanced/how_to_implement_custom_notifications/)

### Added
- Added a test for `SupermetricsToADLS` flow
 -Added a test for `AzureDataLakeList` task
- Added PR template for new PRs
- Added a `write_to_json` util task to the `SupermetricsToADLS` flow. This task dumps the input expectations dict to the local filesystem as is required by Great Expectations.
This allows the user to simply pass a dict with their expectations and not worry about the project structure required by Great Expectations
- Added `Shapely` and `imagehash` dependencies required for full `visions` functionality (installing `visions[all]` breaks the build)
- Added more parameters to control CSV parsing in the `ADLSGen1ToAzureSQLNew` flow
- Added `keep_output` parameter to the `RunGreatExpectationsValidation` task to control Great Expectations output to the filesystem
- Added `keep_validation_output` parameter and `cleanup_validation_clutter` task to the `SupermetricsToADLS` flow to control Great Expectations output to the filesystem

### Removed
- Removed `SupermetricsToAzureSQLv2` and `SupermetricsToAzureSQLv3` flows
- Removed `geopy` dependency


## [0.2.2] - 2021-07-27
### Added
- Added support for parquet in `AzureDataLakeToDF`
- Added proper logging to the `RunGreatExpectationsValidation` task
- Added the `viz` Prefect extra to requirements to allow flow visualizaion
- Added a few utility tasks in `task_utils`
- Added `geopy` dependency
- Tasks:
  - `AzureDataLakeList` - for listing files in an ADLS directory
- Flows:
  - `ADLSToAzureSQL` - promoting files to conformed, operations, 
  creating an SQL table and inserting the data into it
  - `ADLSContainerToContainer` - copying files between ADLS containers

### Changed
- Renamed `ReadAzureKeyVaultSecret` and `RunAzureSQLDBQuery` tasks to match Prefect naming style
- Flows:
  - `SupermetricsToADLS` - changed csv to parquet file extension. File and schema info are loaded to the `RAW` container. 

### Fixed
- Removed the broken version autobump from CI


## [0.2.1] - 2021-07-14
### Added
- Flows:
  - `SupermetricsToADLS` - supporting immutable ADLS setup

### Changed
- A default value for the `ds_user` parameter in `SupermetricsToAzureSQLv3` can now be 
specified in the `SUPERMETRICS_DEFAULT_USER` secret
- Updated multiple dependencies

### Fixed
- Fixed "Local run of `SupermetricsToAzureSQLv3` skips all tasks after `union_dfs_task`" (#59)
- Fixed the `release` GitHub action


## [0.2.0] - 2021-07-12
### Added
- Sources:
  - `AzureDataLake` (supports gen1 & gen2)
  - `SQLite`

- Tasks:
  - `DownloadGitHubFile`
  - `AzureDataLakeDownload`
  - `AzureDataLakeUpload`
  - `AzureDataLakeToDF`
  - `ReadAzureKeyVaultSecret`
  - `CreateAzureKeyVaultSecret`
  - `DeleteAzureKeyVaultSecret`
  - `SQLiteInsert`
  - `SQLiteSQLtoDF`
  - `AzureSQLCreateTable`
  - `RunAzureSQLDBQuery`
  - `BCPTask`
  - `RunGreatExpectationsValidation`
  - `SupermetricsToDF`

- Flows:
  - `SupermetricsToAzureSQLv1`
  - `SupermetricsToAzureSQLv2`
  - `SupermetricsToAzureSQLv3`
  - `AzureSQLTransform`
  - `Pipeline`
  - `ADLSGen1ToGen2`
  - `ADLSGen1ToAzureSQL`
  - `ADLSGen1ToAzureSQLNew`

- Examples:
  - Hello world flow
  - Supermetrics Google Ads extract

### Changed
- Tasks now use secrets for credential management (azure tasks use Azure Key Vault secrets)
- SQL source now has a default query timeout of 1 hour

### Fixed
- Fix `SQLite` tests
- Multiple stability improvements with retries and timeouts


## [0.1.12] - 2021-05-08
### Changed
- Moved from poetry to pip

### Fixed
- Fix `AzureBlobStorage`'s `to_storage()` method is missing the final upload blob part<|MERGE_RESOLUTION|>--- conflicted
+++ resolved
@@ -10,29 +10,6 @@
 - Added timeout to `DuckDBQuery` and `SAPRFCToDF`
 - Added support for SQL queries with comments to `DuckDB` source
 - Added "WITH" to query keywords in `DuckDB` source
-<<<<<<< HEAD
-=======
-
-### Changed
-- Changed `duckdb` version to `0.5.1`
-
-### Fixed
-- Fixed incorrect `if_exists="delete"` handling in `DuckDB.create_table_from_parquet()`
-- Fixed `test_duckdb_to_sql_server.py` tests - revert to a previous version
-- Removed `test__check_if_schema_exists()` test
-
-
-## [0.4.9] - 2022-09-27
-### Added
-- Added new column named `_viadot_downloaded_at_utc` in genesys files with the datetime when it is created.
-- Added sftp source class `SftpConnector`
-- Added sftp tasks `SftpToDF` and `SftpList` 
-- Added sftp flows `SftpToAzureSQL` and `SftpToADLS`
->>>>>>> e3be8f55
-- Added new source file `mindful` to connect with mindful API.
-- Added new task file `mindful` to be called by the Mindful Flow.
-- Added new flow file `mindful_to_adls` to upload data from Mindful API tp ADLS.
-- Added `recursive` parameter to `AzureDataLakeList` task
 
 ### Changed
 - Changed `duckdb` version to `0.5.1`
@@ -74,6 +51,7 @@
 - Added tasks `GenesysToCSV` and `GenesysToDF`
 - Added flows `GenesysToADLS` and `GenesysReportToADLS`
 - Added `query` parameter to  `PrefectLogs` flow
+
 
 ## [0.4.8] - 2022-09-06
 ### Added
