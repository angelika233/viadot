# Changelog
All notable changes to this project will be documented in this file.

The format is based on [Keep a Changelog](https://keepachangelog.com/en/1.0.0/),
and this project adheres to [Semantic Versioning](https://semver.org/spec/v2.0.0.html).

## [Unreleased]
### Added
<<<<<<< HEAD
- Added `view_type_time_sleep` to the Genesys `queue_performance_detail_view`.
=======
- Added `FileNotFoundError` to catch up failures in `MindfulToCSV` and when creating SQL tables.
- Added `check_dtypes_sort` task into `ADLSToAzureSQL` to check if dtypes is properly sorted.
- Added `timeout` parameter to all `Task`s where it can be added.
- Added `timeout` parameter to all `Flow`s where it can be added.
- Added `adls_bulk_upload` task function to `task_utils.py`
- Added `get_survey_list` into `Mindful` Source file.
>>>>>>> 5d3ad6a1

### Changed
- Updated `genesys_to_adls.py` flow with the `adls_bulk_upload` task
- Updated `mindful_to_adls.py` flow with the `adls_bulk_upload` task
- Changed `MindfulToCSV` task to download surveys info.

## [0.4.11] - 2022-12-15
### Added
- Added into `Genesys` the new view type `AGENT`. 

### Changed
- Changed data extraction logic for `Outlook` data.


## [0.4.10] - 2022-11-16
### Added
- Added `credentials_loader` function in utils
- Added new columns to `Epicor` source - `RequiredDate` and `CopperWeight`
- Added timeout to `DuckDBQuery` and `SAPRFCToDF`
- Added support for SQL queries with comments to `DuckDB` source
- Added "WITH" to query keywords in `DuckDB` source
- Added `avro-python3` library to `requirements`

### Changed
- Changed `duckdb` version to `0.5.1`
- Added new column into Data Frames created with `Mindful`.
- Added region parameter as an entry argument in `MindfulToADLS`.

### Fixed
- Fixed incorrect `if_exists="delete"` handling in `DuckDB.create_table_from_parquet()`
- Fixed `test_duckdb_to_sql_server.py` tests - revert to a previous version
- Removed `test__check_if_schema_exists()` test


## [0.4.9] - 2022-09-27
### Added
- Added new column named `_viadot_downloaded_at_utc` in genesys files with the datetime when it is created.
- Added sftp source class `SftpConnector`
- Added sftp tasks `SftpToDF` and `SftpList` 
- Added sftp flows `SftpToAzureSQL` and `SftpToADLS`
- Added new source file `mindful` to connect with mindful API.
- Added new task file `mindful` to be called by the Mindful Flow.
- Added new flow file `mindful_to_adls` to upload data from Mindful API tp ADLS.
- Added `recursive` parameter to `AzureDataLakeList` task


## [0.4.8] - 2022-09-06
### Added
- Added `protobuf` library to requirements


## [0.4.7] - 2022-09-06
### Added
- Added new flow - `SQLServerTransform` and new task `SQLServerQuery` to run queries on SQLServer
- Added `duckdb_query` parameter to `DuckDBToSQLServer` flow to enable option to create table
using outputs of SQL queries 
- Added handling empty DF in `set_new_kv()` task
- Added `update_kv` and `filter_column` params to `SAPRFCToADLS` and `SAPToDuckDB` flows and added `set_new_kv()` task
in `task_utils`
- Added Genesys API source `Genesys`
- Added tasks `GenesysToCSV` and `GenesysToDF`
- Added flows `GenesysToADLS` and `GenesysReportToADLS`
- Added `query` parameter to  `PrefectLogs` flow

### Changed
- Updated requirements.txt
- Changed 'handle_api_response()' method by adding more requests method also added contex menager


## [0.4.6] - 2022-07-21
### Added
- Added `rfc_character_limit` parameter in `SAPRFCToDF` task, `SAPRFC` source, `SAPRFCToADLS` and `SAPToDuckDB` flows
- Added `on_bcp_error` and `bcp_error_log_path` parameters in `BCPTask`
- Added ability to process queries which result exceed SAP's character per low limit in `SAPRFC` source
- Added new flow `PrefectLogs` for extracting all logs from Prefect with details
- Added `PrefectLogs` flow

### Changed
- Changed `CheckColumnOrder` task and `ADLSToAzureSQL` flow to handle appending to non existing table
- Changed tasks order in `EpicorOrdersToDuckDB`, `SAPToDuckDB` and `SQLServerToDuckDB` - casting 
DF to string before adding metadata
- Changed `add_ingestion_metadata_task()` to not to add metadata column when input DataFrame is empty
- Changed `check_if_empty_file()` logic according to changes in `add_ingestion_metadata_task()`
- Changed accepted values of `if_empty` parameter in `DuckDBCreateTableFromParquet`
- Updated `.gitignore` to ignore files with `*.bak` extension and to ignore `credentials.json` in any directory
- Changed logger messages in `AzureDataLakeRemove` task

### Fixed
- Fixed handling empty response in `SAPRFC` source
- Fixed issue in `BCPTask` when log file couln't be opened.
- Fixed log being printed too early in `Salesforce` source, which would sometimes cause a `KeyError`
- `raise_on_error` now behaves correctly in `upsert()` when receiving incorrect return codes from Salesforce

### Removed
- Removed option to run multiple queries in `SAPRFCToADLS`


## [0.4.5] - 2022-06-23
### Added
- Added `error_log_file_path` parameter in `BCPTask` that enables setting name of errors logs file 
- Added `on_error` parameter in `BCPTask` that tells what to do if bcp error occurs. 
- Added error log file and `on_bcp_error` parameter in `ADLSToAzureSQL`
- Added handling POST requests in `handle_api_response()` add added it to `Epicor` source.
- Added `SalesforceToDF` task
- Added `SalesforceToADLS` flow
- Added `overwrite_adls` option to `BigQueryToADLS` and `SharepointToADLS`
- Added `cast_df_to_str` task in `utils.py` and added this to `EpicorToDuckDB`, `SAPToDuckDB`, `SQLServerToDuckDB`
- Added `if_empty` parameter in `DuckDBCreateTableFromParquet` task and in `EpicorToDuckDB`, `SAPToDuckDB`,
`SQLServerToDuckDB` flows to check if output Parquet is empty and handle it properly.
- Added `check_if_empty_file()` and `handle_if_empty_file()` in `utils.py`


## [0.4.4] - 2022-06-09
### Added
- Added new connector - Outlook. Created `Outlook` source, `OutlookToDF` task and `OutlookToADLS` flow.
- Added new connector - Epicor. Created `Epicor` source, `EpicorToDF` task and `EpicorToDuckDB` flow.
- Enabled Databricks Connect in the image. To enable, [follow this guide](./README.md#executing-spark-jobs)
- Added `MySQL` source and `MySqlToADLS` flow
- Added `SQLServerToDF` task
- Added `SQLServerToDuckDB` flow which downloads data from SQLServer table, loads it to parquet file and then uplads it do DuckDB
- Added complete proxy set up in `SAPRFC` example (`viadot/examples/sap_rfc`)

### Changed
- Changed default name for the Prefect secret holding the name of the Azure KV secret storing Sendgrid credentials


## [0.4.3] - 2022-04-28
### Added
- Added `func` parameter to `SAPRFC` 
- Added `SAPRFCToADLS` flow which downloads data from SAP Database to to a pandas DataFrame, exports df to csv and uploads it to Azure Data Lake.
- Added `adls_file_name` in  `SupermetricsToADLS` and `SharepointToADLS` flows
- Added `BigQueryToADLS` flow class which anables extract data from BigQuery.
- Added `Salesforce` source
- Added `SalesforceUpsert` task
- Added `SalesforceBulkUpsert` task
- Added C4C secret handling to `CloudForCustomersReportToADLS` flow (`c4c_credentials_secret` parameter)

### Fixed
- Fixed `get_flow_last_run_date()` incorrectly parsing the date
- Fixed C4C secret handling (tasks now correctly read the secret as the credentials, rather than assuming the secret is a container for credentials for all environments and trying to access specific key inside it). In other words, tasks now assume the secret holds credentials, rather than a dict of the form `{env: credentials, env2: credentials2}`
- Fixed `utils.gen_bulk_insert_query_from_df()` failing with > 1000 rows due to INSERT clause limit by chunking the data into multiple INSERTs
- Fixed `get_flow_last_run_date()` incorrectly parsing the date
- Fixed `MultipleFlows` when one flow is passed and when last flow fails.


## [0.4.2] - 2022-04-08
### Added
- Added `AzureDataLakeRemove` task

### Changed
- Changed name of task file from `prefect` to `prefect_date_range`

### Fixed
- Fixed out of range issue in `prefect_date_range`


## [0.4.1] - 2022-04-07
### Changed
- bumped version


## [0.4.0] - 2022-04-07
### Added
- Added `custom_mail_state_handler` task that sends email notification using a custom SMTP server.
- Added new function `df_clean_column` that cleans data frame columns from special characters
- Added `df_clean_column` util task that removes special characters from a pandas DataFrame
- Added `MultipleFlows` flow class which enables running multiple flows in a given order.
- Added `GetFlowNewDateRange` task to change date range based on Prefect flows
- Added `check_col_order` parameter in `ADLSToAzureSQL`
- Added new source `ASElite` 
- Added KeyVault support in `CloudForCustomers` tasks
- Added `SQLServer` source
- Added `DuckDBToDF` task
- Added `DuckDBTransform` flow
- Added `SQLServerCreateTable` task
- Added `credentials` param to `BCPTask`
- Added `get_sql_dtypes_from_df` and `update_dict` util tasks
- Added `DuckDBToSQLServer` flow
- Added `if_exists="append"` option to `DuckDB.create_table_from_parquet()`
- Added `get_flow_last_run_date` util function
- Added `df_to_dataset` task util for writing DataFrames to data lakes using `pyarrow`
- Added retries to Cloud for Customers tasks
- Added `chunksize` parameter to `C4CToDF` task to allow pulling data in chunks
- Added `chunksize` parameter to `BCPTask` task to allow more control over the load process
- Added support for SQL Server's custom `datetimeoffset` type
- Added `AzureSQLToDF` task
- Added `AzureDataLakeRemove` task
- Added `AzureSQLUpsert` task

### Changed
- Changed the base class of `AzureSQL` to `SQLServer`
- `df_to_parquet()` task now creates directories if needed
- Added several more separators to check for automatically in `SAPRFC.to_df()`
- Upgraded `duckdb` version to 0.3.2

### Fixed
- Fixed bug with `CheckColumnOrder` task
- Fixed OpenSSL config for old SQL Servers still using TLS < 1.2
- `BCPTask` now correctly handles custom SQL Server port 
- Fixed `SAPRFC.to_df()` ignoring user-specified separator
- Fixed temporary CSV generated by the `DuckDBToSQLServer` flow not being cleaned up
- Fixed some mappings in `get_sql_dtypes_from_df()` and optimized performance
- Fixed `BCPTask` - the case when the file path contained a space
- Fixed credential evaluation logic (`credentials` is now evaluated before `config_key`)
- Fixed "$top" and "$skip" values being ignored by `C4CToDF` task if provided in the `params` parameter
- Fixed `SQL.to_df()` incorrectly handling queries that begin with whitespace

### Removed
- Removed `autopick_sep` parameter from `SAPRFC` functions. The separator is now always picked automatically if not provided.
- Removed `dtypes_to_json` task to task_utils.py


## [0.3.2] - 2022-02-17
### Fixed
- fixed an issue with schema info within `CheckColumnOrder` class. 


## [0.3.1] - 2022-02-17
### Changed
-`ADLSToAzureSQL` - added `remove_tab`  parameter to remove uncessery tab separators from data. 

### Fixed
- fixed an issue with return df within `CheckColumnOrder` class. 


## [0.3.0] - 2022-02-16
### Added
- new source `SAPRFC` for connecting with SAP using the `pyRFC` library (requires pyrfc as well as the SAP NW RFC library that can be downloaded [here](https://support.sap.com/en/product/connectors/nwrfcsdk.html)
- new source `DuckDB` for connecting with the `DuckDB` database
- new task `SAPRFCToDF` for loading data from SAP to a pandas DataFrame
- new tasks, `DuckDBQuery` and `DuckDBCreateTableFromParquet`, for interacting with DuckDB
- new flow `SAPToDuckDB` for moving data from SAP to DuckDB
- Added `CheckColumnOrder` task
- C4C connection with url and report_url documentation
-`SQLIteInsert` check if DataFrame is empty or object is not a DataFrame
- KeyVault support in `SharepointToDF` task
- KeyVault support in `CloudForCustomers` tasks

### Changed
- pinned Prefect version to 0.15.11
- `df_to_csv` now creates dirs if they don't exist
- `ADLSToAzureSQL` - when data in csv coulmns has unnecessary "\t" then removes them

### Fixed
- fixed an issue with duckdb calls seeing initial db snapshot instead of the updated state (#282)
- C4C connection with url and report_url optimization
- column mapper in C4C source


## [0.2.15] - 2022-01-12
### Added
- new option to `ADLSToAzureSQL` Flow - `if_exists="delete"`
- `SQL` source: `create_table()` already handles `if_exists`; now it handles a new option for `if_exists()`
- `C4CToDF` and `C4CReportToDF` tasks are provided as a class instead of function


### Fixed 
- Appending issue within CloudForCustomers source
- An early return bug in `UKCarbonIntensity` in `to_df` method


## [0.2.14] - 2021-12-01
### Fixed
- authorization issue within `CloudForCustomers` source


## [0.2.13] - 2021-11-30
### Added
- Added support for file path to `CloudForCustomersReportToADLS` flow
- Added `flow_of_flows` list handling
- Added support for JSON files in `AzureDataLakeToDF`

### Fixed
- `Supermetrics` source: `to_df()` now correctly handles `if_empty` in case of empty results

### Changed
- `Sharepoint` and `CloudForCustomers` sources will now provide an informative `CredentialError` which is also raised early. This will make issues with input credenials immediately clear to the user.
- Removed set_key_value from `CloudForCustomersReportToADLS` flow


## [0.2.12] - 2021-11-25
### Added
- Added `Sharepoint` source
- Added `SharepointToDF` task
- Added `SharepointToADLS` flow
- Added `CloudForCustomers` source
- Added `c4c_report_to_df` taks
- Added `def c4c_to_df` task
- Added `CloudForCustomersReportToADLS` flow
- Added `df_to_csv` task to task_utils.py
- Added `df_to_parquet` task to task_utils.py
- Added `dtypes_to_json` task to task_utils.py


## [0.2.11] - 2021-10-30
### Fixed
- `ADLSToAzureSQL` - fixed path to csv issue. 
- `SupermetricsToADLS` - fixed local json path issue. 


## [0.2.10] - 2021-10-29
### Release due to CI/CD error


## [0.2.9] - 2021-10-29
### Release due to CI/CD error


## [0.2.8] - 2021-10-29
### Changed
- CI/CD: `dev` image is now only published on push to the `dev` branch
- Docker: 
  - updated registry links to use the new `ghcr.io` domain
  - `run.sh` now also accepts the `-t` option. When run in standard mode, it will only spin up the `viadot_jupyter_lab` service.
  When ran with `-t dev`, it will also spin up `viadot_testing` and `viadot_docs` containers.

### Fixed
- ADLSToAzureSQL - fixed path parameter issue.


## [0.2.7] - 2021-10-04
### Added
- Added `SQLiteQuery` task
- Added `CloudForCustomers` source
- Added `CloudForCustomersToDF` and `CloudForCustomersToCSV` tasks
- Added `CloudForCustomersToADLS` flow
- Added support for parquet in `CloudForCustomersToDF`
- Added style guidelines to the `README`
- Added local setup and commands to the `README`

### Changed
- Changed CI/CD algorithm
  - the `latest` Docker image is now only updated on release and is the same exact image as the latest release
  - the `dev` image is released only on pushes and PRs to the `dev` branch (so dev branch = dev image)
- Modified `ADLSToAzureSQL` - *read_sep* and *write_sep* parameters added to the flow.

### Fixed
- Fixed `ADLSToAzureSQL` breaking in `"append"` mode if the table didn't exist (#145).
- Fixed `ADLSToAzureSQL` breaking in promotion path for csv files. 


## [0.2.6] - 2021-09-22
### Added
- Added flows library docs to the references page

### Changed
- Moved task library docs page to topbar
- Updated docs for task and flows


## [0.2.5] - 2021-09-20
### Added
- Added `start` and `end_date` parameters to `SupermetricsToADLS` flow
- Added a tutorial on how to pull data from `Supermetrics`


## [0.2.4] - 2021-09-06
### Added
- Added documentation (both docstrings and MKDocs docs) for multiple tasks
- Added `start_date` and `end_date` parameters to the `SupermetricsToAzureSQL` flow
- Added a temporary workaround `df_to_csv_task` task to the `SupermetricsToADLS` flow to handle mixed dtype columns not handled automatically by DataFrame's `to_parquet()` method


## [0.2.3] - 2021-08-19
### Changed
- Modified `RunGreatExpectationsValidation` task to use the built in support for evaluation parameters added in Prefect v0.15.3
- Modified `SupermetricsToADLS` and `ADLSGen1ToAzureSQLNew` flows to align with this [recipe](https://docs.prefect.io/orchestration/flow_config/storage.html#loading-additional-files-with-git-storage) for reading the expectation suite JSON
The suite now has to be loaded before flow initialization in the flow's python file and passed as an argument to the flow's constructor.
- Modified `RunGreatExpectationsValidation`'s `expectations_path` parameter to point to the directory containing the expectation suites instead of the
Great Expectations project directory, which was confusing. The project directory is now only used internally and not exposed to the user
- Changed the logging of docs URL for `RunGreatExpectationsValidation` task to use GE's recipe from [the docs](https://docs.greatexpectations.io/docs/guides/validation/advanced/how_to_implement_custom_notifications/)

### Added
- Added a test for `SupermetricsToADLS` flow
 -Added a test for `AzureDataLakeList` task
- Added PR template for new PRs
- Added a `write_to_json` util task to the `SupermetricsToADLS` flow. This task dumps the input expectations dict to the local filesystem as is required by Great Expectations.
This allows the user to simply pass a dict with their expectations and not worry about the project structure required by Great Expectations
- Added `Shapely` and `imagehash` dependencies required for full `visions` functionality (installing `visions[all]` breaks the build)
- Added more parameters to control CSV parsing in the `ADLSGen1ToAzureSQLNew` flow
- Added `keep_output` parameter to the `RunGreatExpectationsValidation` task to control Great Expectations output to the filesystem
- Added `keep_validation_output` parameter and `cleanup_validation_clutter` task to the `SupermetricsToADLS` flow to control Great Expectations output to the filesystem

### Removed
- Removed `SupermetricsToAzureSQLv2` and `SupermetricsToAzureSQLv3` flows
- Removed `geopy` dependency


## [0.2.2] - 2021-07-27
### Added
- Added support for parquet in `AzureDataLakeToDF`
- Added proper logging to the `RunGreatExpectationsValidation` task
- Added the `viz` Prefect extra to requirements to allow flow visualizaion
- Added a few utility tasks in `task_utils`
- Added `geopy` dependency
- Tasks:
  - `AzureDataLakeList` - for listing files in an ADLS directory
- Flows:
  - `ADLSToAzureSQL` - promoting files to conformed, operations, 
  creating an SQL table and inserting the data into it
  - `ADLSContainerToContainer` - copying files between ADLS containers

### Changed
- Renamed `ReadAzureKeyVaultSecret` and `RunAzureSQLDBQuery` tasks to match Prefect naming style
- Flows:
  - `SupermetricsToADLS` - changed csv to parquet file extension. File and schema info are loaded to the `RAW` container. 

### Fixed
- Removed the broken version autobump from CI


## [0.2.1] - 2021-07-14
### Added
- Flows:
  - `SupermetricsToADLS` - supporting immutable ADLS setup

### Changed
- A default value for the `ds_user` parameter in `SupermetricsToAzureSQLv3` can now be 
specified in the `SUPERMETRICS_DEFAULT_USER` secret
- Updated multiple dependencies

### Fixed
- Fixed "Local run of `SupermetricsToAzureSQLv3` skips all tasks after `union_dfs_task`" (#59)
- Fixed the `release` GitHub action


## [0.2.0] - 2021-07-12
### Added
- Sources:
  - `AzureDataLake` (supports gen1 & gen2)
  - `SQLite`

- Tasks:
  - `DownloadGitHubFile`
  - `AzureDataLakeDownload`
  - `AzureDataLakeUpload`
  - `AzureDataLakeToDF`
  - `ReadAzureKeyVaultSecret`
  - `CreateAzureKeyVaultSecret`
  - `DeleteAzureKeyVaultSecret`
  - `SQLiteInsert`
  - `SQLiteSQLtoDF`
  - `AzureSQLCreateTable`
  - `RunAzureSQLDBQuery`
  - `BCPTask`
  - `RunGreatExpectationsValidation`
  - `SupermetricsToDF`

- Flows:
  - `SupermetricsToAzureSQLv1`
  - `SupermetricsToAzureSQLv2`
  - `SupermetricsToAzureSQLv3`
  - `AzureSQLTransform`
  - `Pipeline`
  - `ADLSGen1ToGen2`
  - `ADLSGen1ToAzureSQL`
  - `ADLSGen1ToAzureSQLNew`

- Examples:
  - Hello world flow
  - Supermetrics Google Ads extract

### Changed
- Tasks now use secrets for credential management (azure tasks use Azure Key Vault secrets)
- SQL source now has a default query timeout of 1 hour

### Fixed
- Fix `SQLite` tests
- Multiple stability improvements with retries and timeouts


## [0.1.12] - 2021-05-08
### Changed
- Moved from poetry to pip

### Fixed
- Fix `AzureBlobStorage`'s `to_storage()` method is missing the final upload blob part<|MERGE_RESOLUTION|>--- conflicted
+++ resolved
@@ -6,16 +6,8 @@
 
 ## [Unreleased]
 ### Added
-<<<<<<< HEAD
 - Added `view_type_time_sleep` to the Genesys `queue_performance_detail_view`.
-=======
-- Added `FileNotFoundError` to catch up failures in `MindfulToCSV` and when creating SQL tables.
-- Added `check_dtypes_sort` task into `ADLSToAzureSQL` to check if dtypes is properly sorted.
-- Added `timeout` parameter to all `Task`s where it can be added.
-- Added `timeout` parameter to all `Flow`s where it can be added.
-- Added `adls_bulk_upload` task function to `task_utils.py`
-- Added `get_survey_list` into `Mindful` Source file.
->>>>>>> 5d3ad6a1
+
 
 ### Changed
 - Updated `genesys_to_adls.py` flow with the `adls_bulk_upload` task
