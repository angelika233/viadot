# Changelog
All notable changes to this project will be documented in this file.

The format is based on [Keep a Changelog](https://keepachangelog.com/en/1.0.0/),
and this project adheres to [Semantic Versioning](https://semver.org/spec/v2.0.0.html).

## [Unreleased]
### Added
<<<<<<< HEAD
- Added `VidClub` source class
- Added `VidClubToDF` task class
=======
- Added `GetPendingSalesOrderData`, `GetSalesInvoiceData`, `GetSalesReturnDetailData` 
 `GetSalesOrderData` endpoints in `BusinessCore()` source.
- Added `url` parameter to `CustomerGauge` source, and `endpoint_url` parameter to `CustomerGaugeToDF` task 
and `CustomerGaugeToADLS` flow. This parameter enables to pass the endpoint URL by user.

### Changed
- Genesys API call method and the name changed from `genesys_generate_exports` to `genesys_api_connection`. 
Introduced a new `end_point` parameter to make it more generic.
- Removed methods never used in production: `get_analitics_url_report`, `get_all_schedules_job`, `schedule_report`, `to_df`
and `delete_scheduled_report_job`.
- Added `GET` connection inside the method `genesys_api_connection`.

>>>>>>> 1e16f4db
## [0.4.15] - 2023-05-11
### Added
- Added `BusinessCore` source class
- Added `BusinessCoreToParquet` task class
- Added `verify` parameter to `handle_api_response()`.
- Added `to_parquet()` in `base.py`
- Added new source class `SAPRFCV2` in `sap_rfc.py` with new approximation.
- Added new parameter `rfc_replacement` to `sap_rfc_to_adls.py` to replace
an extra separator character within a string column to avoid conflicts.
- Added `rfc_unique_id` in `SAPRFCV2` to merge chunks on this column.
- Added `close_connection()` to `SAPRFC` and `SAPRFCV2`

### Fixed
- Removed `try-except` sentence and added a new logic to remove extra separators in `sap_rfc.py` 
source file, to vaoid a mismatch in columns lenght between iterative connections to SAP tables.
- When `SAP` tables are updated during `sap_rfc.py` scrip running, if there are chunks, the
columns in the next chunk are unrelated rows.
- Fixed `sap_rfc.py` source file to not breakdown by both, 
and extra separator in a row and adding new rows in SAP table between iterations.


## [0.4.14] - 2023-04-13
### Added
- Added `anonymize_df` task function to `task_utils.py` to anonymize data in the dataframe in selected columns.
- Added `Hubspot` source class
- Added `HubspotToDF` task class
- Added `HubspotToADLS` flow class
- Added `CustomerGauge` source class
- Added `CustomerGaugeToDF` task class
- Added `CustomerGaugeToADLS` flow class

## [0.4.13] - 2023-03-15
### Added
- Added `validate_date_filter` parameter to `Epicor` source, `EpicorOrdersToDF` task and `EpicorOrdersToDuckDB` flow.
This parameter enables user to decide whether or not filter should be validated.
- Added `Mediatool` source class
- Added `MediatoolToDF` task class
- Added `MediatoolToADLS` flow class
- Added option to disable `check_dtypes_sort` in `ADLSToAzureSQL` flow.
- Added `query` parameter to `BigQueryToADLS` flow and `BigqueryToDF` task to be able to enter custom SQL query.
- Added new end point `conversations/details/query` connection to `Genesys` task.
- Added new task `filter_userid` in `GenesysToADLS` flow to filter out by user Ids list, previously passed by the user.

### Changed
- Changed parameter name in `BigQueryToADLS` flow - from `credentials_secret` to `credentials_key`


## [0.4.12] - 2023-01-31
### Added
- Added `view_type_time_sleep` to the Genesys `queue_performance_detail_view`.
- Added `FileNotFoundError` to catch up failures in `MindfulToCSV` and when creating SQL tables.
- Added `check_dtypes_sort` task into `ADLSToAzureSQL` to check if dtypes is properly sorted.
- Added `timeout` parameter to all `Task`s where it can be added.
- Added `timeout` parameter to all `Flow`s where it can be added.
- Added `adls_bulk_upload` task function to `task_utils.py`
- Added `get_survey_list` into `Mindful` Source file.

### Changed
- Updated `genesys_to_adls.py` flow with the `adls_bulk_upload` task
- Updated `mindful_to_adls.py` flow with the `adls_bulk_upload` task
- Changed `MindfulToCSV` task to download surveys info.


## [0.4.11] - 2022-12-15
### Added
- Added into `Genesys` the new view type `AGENT`. 

### Changed
- Changed data extraction logic for `Outlook` data.

## [0.4.10] - 2022-11-16
### Added
- Added `credentials_loader` function in utils
- Added new columns to `Epicor` source - `RequiredDate` and `CopperWeight`
- Added timeout to `DuckDBQuery` and `SAPRFCToDF`
- Added support for SQL queries with comments to `DuckDB` source
- Added "WITH" to query keywords in `DuckDB` source
- Added `avro-python3` library to `requirements`

### Changed
- Changed `duckdb` version to `0.5.1`
- Added new column into Data Frames created with `Mindful`.
- Added region parameter as an entry argument in `MindfulToADLS`.

### Fixed
- Fixed incorrect `if_exists="delete"` handling in `DuckDB.create_table_from_parquet()`
- Fixed `test_duckdb_to_sql_server.py` tests - revert to a previous version
- Removed `test__check_if_schema_exists()` test


## [0.4.9] - 2022-09-27
### Added
- Added new column named `_viadot_downloaded_at_utc` in genesys files with the datetime when it is created.
- Added sftp source class `SftpConnector`
- Added sftp tasks `SftpToDF` and `SftpList` 
- Added sftp flows `SftpToAzureSQL` and `SftpToADLS`
- Added new source file `mindful` to connect with mindful API.
- Added new task file `mindful` to be called by the Mindful Flow.
- Added new flow file `mindful_to_adls` to upload data from Mindful API tp ADLS.
- Added `recursive` parameter to `AzureDataLakeList` task


## [0.4.8] - 2022-09-06
### Added
- Added `protobuf` library to requirements


## [0.4.7] - 2022-09-06
### Added
- Added new flow - `SQLServerTransform` and new task `SQLServerQuery` to run queries on SQLServer
- Added `duckdb_query` parameter to `DuckDBToSQLServer` flow to enable option to create table
using outputs of SQL queries 
- Added handling empty DF in `set_new_kv()` task
- Added `update_kv` and `filter_column` params to `SAPRFCToADLS` and `SAPToDuckDB` flows and added `set_new_kv()` task
in `task_utils`
- Added Genesys API source `Genesys`
- Added tasks `GenesysToCSV` and `GenesysToDF`
- Added flows `GenesysToADLS` and `GenesysReportToADLS`
- Added `query` parameter to  `PrefectLogs` flow

### Changed
- Updated requirements.txt
- Changed 'handle_api_response()' method by adding more requests method also added contex menager


## [0.4.6] - 2022-07-21
### Added
- Added `rfc_character_limit` parameter in `SAPRFCToDF` task, `SAPRFC` source, `SAPRFCToADLS` and `SAPToDuckDB` flows
- Added `on_bcp_error` and `bcp_error_log_path` parameters in `BCPTask`
- Added ability to process queries which result exceed SAP's character per low limit in `SAPRFC` source
- Added new flow `PrefectLogs` for extracting all logs from Prefect with details
- Added `PrefectLogs` flow

### Changed
- Changed `CheckColumnOrder` task and `ADLSToAzureSQL` flow to handle appending to non existing table
- Changed tasks order in `EpicorOrdersToDuckDB`, `SAPToDuckDB` and `SQLServerToDuckDB` - casting 
DF to string before adding metadata
- Changed `add_ingestion_metadata_task()` to not to add metadata column when input DataFrame is empty
- Changed `check_if_empty_file()` logic according to changes in `add_ingestion_metadata_task()`
- Changed accepted values of `if_empty` parameter in `DuckDBCreateTableFromParquet`
- Updated `.gitignore` to ignore files with `*.bak` extension and to ignore `credentials.json` in any directory
- Changed logger messages in `AzureDataLakeRemove` task

### Fixed
- Fixed handling empty response in `SAPRFC` source
- Fixed issue in `BCPTask` when log file couln't be opened.
- Fixed log being printed too early in `Salesforce` source, which would sometimes cause a `KeyError`
- `raise_on_error` now behaves correctly in `upsert()` when receiving incorrect return codes from Salesforce

### Removed
- Removed option to run multiple queries in `SAPRFCToADLS`


## [0.4.5] - 2022-06-23
### Added
- Added `error_log_file_path` parameter in `BCPTask` that enables setting name of errors logs file 
- Added `on_error` parameter in `BCPTask` that tells what to do if bcp error occurs. 
- Added error log file and `on_bcp_error` parameter in `ADLSToAzureSQL`
- Added handling POST requests in `handle_api_response()` add added it to `Epicor` source.
- Added `SalesforceToDF` task
- Added `SalesforceToADLS` flow
- Added `overwrite_adls` option to `BigQueryToADLS` and `SharepointToADLS`
- Added `cast_df_to_str` task in `utils.py` and added this to `EpicorToDuckDB`, `SAPToDuckDB`, `SQLServerToDuckDB`
- Added `if_empty` parameter in `DuckDBCreateTableFromParquet` task and in `EpicorToDuckDB`, `SAPToDuckDB`,
`SQLServerToDuckDB` flows to check if output Parquet is empty and handle it properly.
- Added `check_if_empty_file()` and `handle_if_empty_file()` in `utils.py`


## [0.4.4] - 2022-06-09
### Added
- Added new connector - Outlook. Created `Outlook` source, `OutlookToDF` task and `OutlookToADLS` flow.
- Added new connector - Epicor. Created `Epicor` source, `EpicorToDF` task and `EpicorToDuckDB` flow.
- Enabled Databricks Connect in the image. To enable, [follow this guide](./README.md#executing-spark-jobs)
- Added `MySQL` source and `MySqlToADLS` flow
- Added `SQLServerToDF` task
- Added `SQLServerToDuckDB` flow which downloads data from SQLServer table, loads it to parquet file and then uplads it do DuckDB
- Added complete proxy set up in `SAPRFC` example (`viadot/examples/sap_rfc`)

### Changed
- Changed default name for the Prefect secret holding the name of the Azure KV secret storing Sendgrid credentials


## [0.4.3] - 2022-04-28
### Added
- Added `func` parameter to `SAPRFC` 
- Added `SAPRFCToADLS` flow which downloads data from SAP Database to to a pandas DataFrame, exports df to csv and uploads it to Azure Data Lake.
- Added `adls_file_name` in  `SupermetricsToADLS` and `SharepointToADLS` flows
- Added `BigQueryToADLS` flow class which anables extract data from BigQuery.
- Added `Salesforce` source
- Added `SalesforceUpsert` task
- Added `SalesforceBulkUpsert` task
- Added C4C secret handling to `CloudForCustomersReportToADLS` flow (`c4c_credentials_secret` parameter)

### Fixed
- Fixed `get_flow_last_run_date()` incorrectly parsing the date
- Fixed C4C secret handling (tasks now correctly read the secret as the credentials, rather than assuming the secret is a container for credentials for all environments and trying to access specific key inside it). In other words, tasks now assume the secret holds credentials, rather than a dict of the form `{env: credentials, env2: credentials2}`
- Fixed `utils.gen_bulk_insert_query_from_df()` failing with > 1000 rows due to INSERT clause limit by chunking the data into multiple INSERTs
- Fixed `get_flow_last_run_date()` incorrectly parsing the date
- Fixed `MultipleFlows` when one flow is passed and when last flow fails.


## [0.4.2] - 2022-04-08
### Added
- Added `AzureDataLakeRemove` task

### Changed
- Changed name of task file from `prefect` to `prefect_date_range`

### Fixed
- Fixed out of range issue in `prefect_date_range`


## [0.4.1] - 2022-04-07
### Changed
- bumped version


## [0.4.0] - 2022-04-07
### Added
- Added `custom_mail_state_handler` task that sends email notification using a custom SMTP server.
- Added new function `df_clean_column` that cleans data frame columns from special characters
- Added `df_clean_column` util task that removes special characters from a pandas DataFrame
- Added `MultipleFlows` flow class which enables running multiple flows in a given order.
- Added `GetFlowNewDateRange` task to change date range based on Prefect flows
- Added `check_col_order` parameter in `ADLSToAzureSQL`
- Added new source `ASElite` 
- Added KeyVault support in `CloudForCustomers` tasks
- Added `SQLServer` source
- Added `DuckDBToDF` task
- Added `DuckDBTransform` flow
- Added `SQLServerCreateTable` task
- Added `credentials` param to `BCPTask`
- Added `get_sql_dtypes_from_df` and `update_dict` util tasks
- Added `DuckDBToSQLServer` flow
- Added `if_exists="append"` option to `DuckDB.create_table_from_parquet()`
- Added `get_flow_last_run_date` util function
- Added `df_to_dataset` task util for writing DataFrames to data lakes using `pyarrow`
- Added retries to Cloud for Customers tasks
- Added `chunksize` parameter to `C4CToDF` task to allow pulling data in chunks
- Added `chunksize` parameter to `BCPTask` task to allow more control over the load process
- Added support for SQL Server's custom `datetimeoffset` type
- Added `AzureSQLToDF` task
- Added `AzureDataLakeRemove` task
- Added `AzureSQLUpsert` task

### Changed
- Changed the base class of `AzureSQL` to `SQLServer`
- `df_to_parquet()` task now creates directories if needed
- Added several more separators to check for automatically in `SAPRFC.to_df()`
- Upgraded `duckdb` version to 0.3.2

### Fixed
- Fixed bug with `CheckColumnOrder` task
- Fixed OpenSSL config for old SQL Servers still using TLS < 1.2
- `BCPTask` now correctly handles custom SQL Server port 
- Fixed `SAPRFC.to_df()` ignoring user-specified separator
- Fixed temporary CSV generated by the `DuckDBToSQLServer` flow not being cleaned up
- Fixed some mappings in `get_sql_dtypes_from_df()` and optimized performance
- Fixed `BCPTask` - the case when the file path contained a space
- Fixed credential evaluation logic (`credentials` is now evaluated before `config_key`)
- Fixed "$top" and "$skip" values being ignored by `C4CToDF` task if provided in the `params` parameter
- Fixed `SQL.to_df()` incorrectly handling queries that begin with whitespace

### Removed
- Removed `autopick_sep` parameter from `SAPRFC` functions. The separator is now always picked automatically if not provided.
- Removed `dtypes_to_json` task to task_utils.py


## [0.3.2] - 2022-02-17
### Fixed
- fixed an issue with schema info within `CheckColumnOrder` class. 


## [0.3.1] - 2022-02-17
### Changed
-`ADLSToAzureSQL` - added `remove_tab`  parameter to remove uncessery tab separators from data. 

### Fixed
- fixed an issue with return df within `CheckColumnOrder` class. 


## [0.3.0] - 2022-02-16
### Added
- new source `SAPRFC` for connecting with SAP using the `pyRFC` library (requires pyrfc as well as the SAP NW RFC library that can be downloaded [here](https://support.sap.com/en/product/connectors/nwrfcsdk.html)
- new source `DuckDB` for connecting with the `DuckDB` database
- new task `SAPRFCToDF` for loading data from SAP to a pandas DataFrame
- new tasks, `DuckDBQuery` and `DuckDBCreateTableFromParquet`, for interacting with DuckDB
- new flow `SAPToDuckDB` for moving data from SAP to DuckDB
- Added `CheckColumnOrder` task
- C4C connection with url and report_url documentation
-`SQLIteInsert` check if DataFrame is empty or object is not a DataFrame
- KeyVault support in `SharepointToDF` task
- KeyVault support in `CloudForCustomers` tasks

### Changed
- pinned Prefect version to 0.15.11
- `df_to_csv` now creates dirs if they don't exist
- `ADLSToAzureSQL` - when data in csv coulmns has unnecessary "\t" then removes them

### Fixed
- fixed an issue with duckdb calls seeing initial db snapshot instead of the updated state (#282)
- C4C connection with url and report_url optimization
- column mapper in C4C source


## [0.2.15] - 2022-01-12
### Added
- new option to `ADLSToAzureSQL` Flow - `if_exists="delete"`
- `SQL` source: `create_table()` already handles `if_exists`; now it handles a new option for `if_exists()`
- `C4CToDF` and `C4CReportToDF` tasks are provided as a class instead of function


### Fixed 
- Appending issue within CloudForCustomers source
- An early return bug in `UKCarbonIntensity` in `to_df` method


## [0.2.14] - 2021-12-01
### Fixed
- authorization issue within `CloudForCustomers` source


## [0.2.13] - 2021-11-30
### Added
- Added support for file path to `CloudForCustomersReportToADLS` flow
- Added `flow_of_flows` list handling
- Added support for JSON files in `AzureDataLakeToDF`

### Fixed
- `Supermetrics` source: `to_df()` now correctly handles `if_empty` in case of empty results

### Changed
- `Sharepoint` and `CloudForCustomers` sources will now provide an informative `CredentialError` which is also raised early. This will make issues with input credenials immediately clear to the user.
- Removed set_key_value from `CloudForCustomersReportToADLS` flow


## [0.2.12] - 2021-11-25
### Added
- Added `Sharepoint` source
- Added `SharepointToDF` task
- Added `SharepointToADLS` flow
- Added `CloudForCustomers` source
- Added `c4c_report_to_df` taks
- Added `def c4c_to_df` task
- Added `CloudForCustomersReportToADLS` flow
- Added `df_to_csv` task to task_utils.py
- Added `df_to_parquet` task to task_utils.py
- Added `dtypes_to_json` task to task_utils.py


## [0.2.11] - 2021-10-30
### Fixed
- `ADLSToAzureSQL` - fixed path to csv issue. 
- `SupermetricsToADLS` - fixed local json path issue. 


## [0.2.10] - 2021-10-29
### Release due to CI/CD error


## [0.2.9] - 2021-10-29
### Release due to CI/CD error


## [0.2.8] - 2021-10-29
### Changed
- CI/CD: `dev` image is now only published on push to the `dev` branch
- Docker: 
  - updated registry links to use the new `ghcr.io` domain
  - `run.sh` now also accepts the `-t` option. When run in standard mode, it will only spin up the `viadot_jupyter_lab` service.
  When ran with `-t dev`, it will also spin up `viadot_testing` and `viadot_docs` containers.

### Fixed
- ADLSToAzureSQL - fixed path parameter issue.


## [0.2.7] - 2021-10-04
### Added
- Added `SQLiteQuery` task
- Added `CloudForCustomers` source
- Added `CloudForCustomersToDF` and `CloudForCustomersToCSV` tasks
- Added `CloudForCustomersToADLS` flow
- Added support for parquet in `CloudForCustomersToDF`
- Added style guidelines to the `README`
- Added local setup and commands to the `README`

### Changed
- Changed CI/CD algorithm
  - the `latest` Docker image is now only updated on release and is the same exact image as the latest release
  - the `dev` image is released only on pushes and PRs to the `dev` branch (so dev branch = dev image)
- Modified `ADLSToAzureSQL` - *read_sep* and *write_sep* parameters added to the flow.

### Fixed
- Fixed `ADLSToAzureSQL` breaking in `"append"` mode if the table didn't exist (#145).
- Fixed `ADLSToAzureSQL` breaking in promotion path for csv files. 


## [0.2.6] - 2021-09-22
### Added
- Added flows library docs to the references page

### Changed
- Moved task library docs page to topbar
- Updated docs for task and flows


## [0.2.5] - 2021-09-20
### Added
- Added `start` and `end_date` parameters to `SupermetricsToADLS` flow
- Added a tutorial on how to pull data from `Supermetrics`


## [0.2.4] - 2021-09-06
### Added
- Added documentation (both docstrings and MKDocs docs) for multiple tasks
- Added `start_date` and `end_date` parameters to the `SupermetricsToAzureSQL` flow
- Added a temporary workaround `df_to_csv_task` task to the `SupermetricsToADLS` flow to handle mixed dtype columns not handled automatically by DataFrame's `to_parquet()` method


## [0.2.3] - 2021-08-19
### Changed
- Modified `RunGreatExpectationsValidation` task to use the built in support for evaluation parameters added in Prefect v0.15.3
- Modified `SupermetricsToADLS` and `ADLSGen1ToAzureSQLNew` flows to align with this [recipe](https://docs.prefect.io/orchestration/flow_config/storage.html#loading-additional-files-with-git-storage) for reading the expectation suite JSON
The suite now has to be loaded before flow initialization in the flow's python file and passed as an argument to the flow's constructor.
- Modified `RunGreatExpectationsValidation`'s `expectations_path` parameter to point to the directory containing the expectation suites instead of the
Great Expectations project directory, which was confusing. The project directory is now only used internally and not exposed to the user
- Changed the logging of docs URL for `RunGreatExpectationsValidation` task to use GE's recipe from [the docs](https://docs.greatexpectations.io/docs/guides/validation/advanced/how_to_implement_custom_notifications/)

### Added
- Added a test for `SupermetricsToADLS` flow
 -Added a test for `AzureDataLakeList` task
- Added PR template for new PRs
- Added a `write_to_json` util task to the `SupermetricsToADLS` flow. This task dumps the input expectations dict to the local filesystem as is required by Great Expectations.
This allows the user to simply pass a dict with their expectations and not worry about the project structure required by Great Expectations
- Added `Shapely` and `imagehash` dependencies required for full `visions` functionality (installing `visions[all]` breaks the build)
- Added more parameters to control CSV parsing in the `ADLSGen1ToAzureSQLNew` flow
- Added `keep_output` parameter to the `RunGreatExpectationsValidation` task to control Great Expectations output to the filesystem
- Added `keep_validation_output` parameter and `cleanup_validation_clutter` task to the `SupermetricsToADLS` flow to control Great Expectations output to the filesystem

### Removed
- Removed `SupermetricsToAzureSQLv2` and `SupermetricsToAzureSQLv3` flows
- Removed `geopy` dependency


## [0.2.2] - 2021-07-27
### Added
- Added support for parquet in `AzureDataLakeToDF`
- Added proper logging to the `RunGreatExpectationsValidation` task
- Added the `viz` Prefect extra to requirements to allow flow visualizaion
- Added a few utility tasks in `task_utils`
- Added `geopy` dependency
- Tasks:
  - `AzureDataLakeList` - for listing files in an ADLS directory
- Flows:
  - `ADLSToAzureSQL` - promoting files to conformed, operations, 
  creating an SQL table and inserting the data into it
  - `ADLSContainerToContainer` - copying files between ADLS containers

### Changed
- Renamed `ReadAzureKeyVaultSecret` and `RunAzureSQLDBQuery` tasks to match Prefect naming style
- Flows:
  - `SupermetricsToADLS` - changed csv to parquet file extension. File and schema info are loaded to the `RAW` container. 

### Fixed
- Removed the broken version autobump from CI


## [0.2.1] - 2021-07-14
### Added
- Flows:
  - `SupermetricsToADLS` - supporting immutable ADLS setup

### Changed
- A default value for the `ds_user` parameter in `SupermetricsToAzureSQLv3` can now be 
specified in the `SUPERMETRICS_DEFAULT_USER` secret
- Updated multiple dependencies

### Fixed
- Fixed "Local run of `SupermetricsToAzureSQLv3` skips all tasks after `union_dfs_task`" (#59)
- Fixed the `release` GitHub action


## [0.2.0] - 2021-07-12
### Added
- Sources:
  - `AzureDataLake` (supports gen1 & gen2)
  - `SQLite`

- Tasks:
  - `DownloadGitHubFile`
  - `AzureDataLakeDownload`
  - `AzureDataLakeUpload`
  - `AzureDataLakeToDF`
  - `ReadAzureKeyVaultSecret`
  - `CreateAzureKeyVaultSecret`
  - `DeleteAzureKeyVaultSecret`
  - `SQLiteInsert`
  - `SQLiteSQLtoDF`
  - `AzureSQLCreateTable`
  - `RunAzureSQLDBQuery`
  - `BCPTask`
  - `RunGreatExpectationsValidation`
  - `SupermetricsToDF`

- Flows:
  - `SupermetricsToAzureSQLv1`
  - `SupermetricsToAzureSQLv2`
  - `SupermetricsToAzureSQLv3`
  - `AzureSQLTransform`
  - `Pipeline`
  - `ADLSGen1ToGen2`
  - `ADLSGen1ToAzureSQL`
  - `ADLSGen1ToAzureSQLNew`

- Examples:
  - Hello world flow
  - Supermetrics Google Ads extract

### Changed
- Tasks now use secrets for credential management (azure tasks use Azure Key Vault secrets)
- SQL source now has a default query timeout of 1 hour

### Fixed
- Fix `SQLite` tests
- Multiple stability improvements with retries and timeouts


## [0.1.12] - 2021-05-08
### Changed
- Moved from poetry to pip

### Fixed
- Fix `AzureBlobStorage`'s `to_storage()` method is missing the final upload blob part<|MERGE_RESOLUTION|>--- conflicted
+++ resolved
@@ -6,10 +6,8 @@
 
 ## [Unreleased]
 ### Added
-<<<<<<< HEAD
 - Added `VidClub` source class
 - Added `VidClubToDF` task class
-=======
 - Added `GetPendingSalesOrderData`, `GetSalesInvoiceData`, `GetSalesReturnDetailData` 
  `GetSalesOrderData` endpoints in `BusinessCore()` source.
 - Added `url` parameter to `CustomerGauge` source, and `endpoint_url` parameter to `CustomerGaugeToDF` task 
@@ -22,7 +20,7 @@
 and `delete_scheduled_report_job`.
 - Added `GET` connection inside the method `genesys_api_connection`.
 
->>>>>>> 1e16f4db
+
 ## [0.4.15] - 2023-05-11
 ### Added
 - Added `BusinessCore` source class
