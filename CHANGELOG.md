# Changelog
All notable changes to this project will be documented in this file.

The format is based on [Keep a Changelog](https://keepachangelog.com/en/1.0.0/),
and this project adheres to [Semantic Versioning](https://semver.org/spec/v2.0.0.html).

## [Unreleased]
### Added
<<<<<<< HEAD
- Added support for SQL queries with comments to `DuckDB` source
- Added "WITH" to query keywords in `DuckDB` source
=======

### Changed
- Changed `duckdb` version to `0.5.1`

### Fixed
- Fixed `test_duckdb_to_sql_server.py` tests - revert to a previous version
- Removed `test__check_if_schema_exists()` test

>>>>>>> 9a0dce1c

## [0.4.9] - 2022-09-27
### Added
- Added new column named `_viadot_downloaded_at_utc` in genesys files with the datetime when it is created.
- Added sftp source class `SftpConnector`
- Added sftp tasks `SftpToDF` and `SftpList` 
- Added sftp flows `SftpToAzureSQL` and `SftpToADLS`
- Added new source file `mindful` to connect with mindful API.
- Added new task file `mindful` to be called by the Mindful Flow.
- Added new flow file `mindful_to_adls` to upload data from Mindful API tp ADLS.
- Added `recursive` parameter to `AzureDataLakeList` task


## [0.4.8] - 2022-09-06
### Added
- Added `protobuf` library to requirements


## [0.4.7] - 2022-09-06
### Added
- Added new flow - `SQLServerTransform` and new task `SQLServerQuery` to run queries on SQLServer
- Added `duckdb_query` parameter to `DuckDBToSQLServer` flow to enable option to create table
using outputs of SQL queries 
- Added handling empty DF in `set_new_kv()` task
- Added `update_kv` and `filter_column` params to `SAPRFCToADLS` and `SAPToDuckDB` flows and added `set_new_kv()` task
in `task_utils`
- Added Genesys API source `Genesys`
- Added tasks `GenesysToCSV` and `GenesysToDF`
- Added flows `GenesysToADLS` and `GenesysReportToADLS`
- Added `query` parameter to  `PrefectLogs` flow

### Changed
- Updated requirements.txt
- Changed 'handle_api_response()' method by adding more requests method also added contex menager


## [0.4.6] - 2022-07-21
### Added
- Added `rfc_character_limit` parameter in `SAPRFCToDF` task, `SAPRFC` source, `SAPRFCToADLS` and `SAPToDuckDB` flows
- Added `on_bcp_error` and `bcp_error_log_path` parameters in `BCPTask`
- Added ability to process queries which result exceed SAP's character per low limit in `SAPRFC` source
- Added new flow `PrefectLogs` for extracting all logs from Prefect with details
- Added `PrefectLogs` flow

### Changed
- Changed `CheckColumnOrder` task and `ADLSToAzureSQL` flow to handle appending to non existing table
- Changed tasks order in `EpicorOrdersToDuckDB`, `SAPToDuckDB` and `SQLServerToDuckDB` - casting 
DF to string before adding metadata
- Changed `add_ingestion_metadata_task()` to not to add metadata column when input DataFrame is empty
- Changed `check_if_empty_file()` logic according to changes in `add_ingestion_metadata_task()`
- Changed accepted values of `if_empty` parameter in `DuckDBCreateTableFromParquet`
- Updated `.gitignore` to ignore files with `*.bak` extension and to ignore `credentials.json` in any directory
- Changed logger messages in `AzureDataLakeRemove` task

### Fixed
- Fixed handling empty response in `SAPRFC` source
- Fixed issue in `BCPTask` when log file couln't be opened.
- Fixed log being printed too early in `Salesforce` source, which would sometimes cause a `KeyError`
- `raise_on_error` now behaves correctly in `upsert()` when receiving incorrect return codes from Salesforce

### Removed
- Removed option to run multiple queries in `SAPRFCToADLS`


## [0.4.5] - 2022-06-23
### Added
- Added `error_log_file_path` parameter in `BCPTask` that enables setting name of errors logs file 
- Added `on_error` parameter in `BCPTask` that tells what to do if bcp error occurs. 
- Added error log file and `on_bcp_error` parameter in `ADLSToAzureSQL`
- Added handling POST requests in `handle_api_response()` add added it to `Epicor` source.
- Added `SalesforceToDF` task
- Added `SalesforceToADLS` flow
- Added `overwrite_adls` option to `BigQueryToADLS` and `SharepointToADLS`
- Added `cast_df_to_str` task in `utils.py` and added this to `EpicorToDuckDB`, `SAPToDuckDB`, `SQLServerToDuckDB`
- Added `if_empty` parameter in `DuckDBCreateTableFromParquet` task and in `EpicorToDuckDB`, `SAPToDuckDB`,
`SQLServerToDuckDB` flows to check if output Parquet is empty and handle it properly.
- Added `check_if_empty_file()` and `handle_if_empty_file()` in `utils.py`


## [0.4.4] - 2022-06-09
### Added
- Added new connector - Outlook. Created `Outlook` source, `OutlookToDF` task and `OutlookToADLS` flow.
- Added new connector - Epicor. Created `Epicor` source, `EpicorToDF` task and `EpicorToDuckDB` flow.
- Enabled Databricks Connect in the image. To enable, [follow this guide](./README.md#executing-spark-jobs)
- Added `MySQL` source and `MySqlToADLS` flow
- Added `SQLServerToDF` task
- Added `SQLServerToDuckDB` flow which downloads data from SQLServer table, loads it to parquet file and then uplads it do DuckDB
- Added complete proxy set up in `SAPRFC` example (`viadot/examples/sap_rfc`)

### Changed
- Changed default name for the Prefect secret holding the name of the Azure KV secret storing Sendgrid credentials


## [0.4.3] - 2022-04-28
### Added
- Added `func` parameter to `SAPRFC` 
- Added `SAPRFCToADLS` flow which downloads data from SAP Database to to a pandas DataFrame, exports df to csv and uploads it to Azure Data Lake.
- Added `adls_file_name` in  `SupermetricsToADLS` and `SharepointToADLS` flows
- Added `BigQueryToADLS` flow class which anables extract data from BigQuery.
- Added `Salesforce` source
- Added `SalesforceUpsert` task
- Added `SalesforceBulkUpsert` task
- Added C4C secret handling to `CloudForCustomersReportToADLS` flow (`c4c_credentials_secret` parameter)

### Fixed
- Fixed `get_flow_last_run_date()` incorrectly parsing the date
- Fixed C4C secret handling (tasks now correctly read the secret as the credentials, rather than assuming the secret is a container for credentials for all environments and trying to access specific key inside it). In other words, tasks now assume the secret holds credentials, rather than a dict of the form `{env: credentials, env2: credentials2}`
- Fixed `utils.gen_bulk_insert_query_from_df()` failing with > 1000 rows due to INSERT clause limit by chunking the data into multiple INSERTs
- Fixed `get_flow_last_run_date()` incorrectly parsing the date
- Fixed `MultipleFlows` when one flow is passed and when last flow fails.


## [0.4.2] - 2022-04-08
### Added
- Added `AzureDataLakeRemove` task

### Changed
- Changed name of task file from `prefect` to `prefect_date_range`

### Fixed
- Fixed out of range issue in `prefect_date_range`


## [0.4.1] - 2022-04-07
### Changed
- bumped version


## [0.4.0] - 2022-04-07
### Added
- Added `custom_mail_state_handler` task that sends email notification using a custom SMTP server.
- Added new function `df_clean_column` that cleans data frame columns from special characters
- Added `df_clean_column` util task that removes special characters from a pandas DataFrame
- Added `MultipleFlows` flow class which enables running multiple flows in a given order.
- Added `GetFlowNewDateRange` task to change date range based on Prefect flows
- Added `check_col_order` parameter in `ADLSToAzureSQL`
- Added new source `ASElite` 
- Added KeyVault support in `CloudForCustomers` tasks
- Added `SQLServer` source
- Added `DuckDBToDF` task
- Added `DuckDBTransform` flow
- Added `SQLServerCreateTable` task
- Added `credentials` param to `BCPTask`
- Added `get_sql_dtypes_from_df` and `update_dict` util tasks
- Added `DuckDBToSQLServer` flow
- Added `if_exists="append"` option to `DuckDB.create_table_from_parquet()`
- Added `get_flow_last_run_date` util function
- Added `df_to_dataset` task util for writing DataFrames to data lakes using `pyarrow`
- Added retries to Cloud for Customers tasks
- Added `chunksize` parameter to `C4CToDF` task to allow pulling data in chunks
- Added `chunksize` parameter to `BCPTask` task to allow more control over the load process
- Added support for SQL Server's custom `datetimeoffset` type
- Added `AzureSQLToDF` task
- Added `AzureDataLakeRemove` task
- Added `AzureSQLUpsert` task

### Changed
- Changed the base class of `AzureSQL` to `SQLServer`
- `df_to_parquet()` task now creates directories if needed
- Added several more separators to check for automatically in `SAPRFC.to_df()`
- Upgraded `duckdb` version to 0.3.2

### Fixed
- Fixed bug with `CheckColumnOrder` task
- Fixed OpenSSL config for old SQL Servers still using TLS < 1.2
- `BCPTask` now correctly handles custom SQL Server port 
- Fixed `SAPRFC.to_df()` ignoring user-specified separator
- Fixed temporary CSV generated by the `DuckDBToSQLServer` flow not being cleaned up
- Fixed some mappings in `get_sql_dtypes_from_df()` and optimized performance
- Fixed `BCPTask` - the case when the file path contained a space
- Fixed credential evaluation logic (`credentials` is now evaluated before `config_key`)
- Fixed "$top" and "$skip" values being ignored by `C4CToDF` task if provided in the `params` parameter
- Fixed `SQL.to_df()` incorrectly handling queries that begin with whitespace

### Removed
- Removed `autopick_sep` parameter from `SAPRFC` functions. The separator is now always picked automatically if not provided.
- Removed `dtypes_to_json` task to task_utils.py


## [0.3.2] - 2022-02-17
### Fixed
- fixed an issue with schema info within `CheckColumnOrder` class. 


## [0.3.1] - 2022-02-17
### Changed
-`ADLSToAzureSQL` - added `remove_tab`  parameter to remove uncessery tab separators from data. 

### Fixed
- fixed an issue with return df within `CheckColumnOrder` class. 


## [0.3.0] - 2022-02-16
### Added
- new source `SAPRFC` for connecting with SAP using the `pyRFC` library (requires pyrfc as well as the SAP NW RFC library that can be downloaded [here](https://support.sap.com/en/product/connectors/nwrfcsdk.html)
- new source `DuckDB` for connecting with the `DuckDB` database
- new task `SAPRFCToDF` for loading data from SAP to a pandas DataFrame
- new tasks, `DuckDBQuery` and `DuckDBCreateTableFromParquet`, for interacting with DuckDB
- new flow `SAPToDuckDB` for moving data from SAP to DuckDB
- Added `CheckColumnOrder` task
- C4C connection with url and report_url documentation
-`SQLIteInsert` check if DataFrame is empty or object is not a DataFrame
- KeyVault support in `SharepointToDF` task
- KeyVault support in `CloudForCustomers` tasks

### Changed
- pinned Prefect version to 0.15.11
- `df_to_csv` now creates dirs if they don't exist
- `ADLSToAzureSQL` - when data in csv coulmns has unnecessary "\t" then removes them

### Fixed
- fixed an issue with duckdb calls seeing initial db snapshot instead of the updated state (#282)
- C4C connection with url and report_url optimization
- column mapper in C4C source


## [0.2.15] - 2022-01-12
### Added
- new option to `ADLSToAzureSQL` Flow - `if_exists="delete"`
- `SQL` source: `create_table()` already handles `if_exists`; now it handles a new option for `if_exists()`
- `C4CToDF` and `C4CReportToDF` tasks are provided as a class instead of function


### Fixed 
- Appending issue within CloudForCustomers source
- An early return bug in `UKCarbonIntensity` in `to_df` method


## [0.2.14] - 2021-12-01
### Fixed
- authorization issue within `CloudForCustomers` source


## [0.2.13] - 2021-11-30
### Added
- Added support for file path to `CloudForCustomersReportToADLS` flow
- Added `flow_of_flows` list handling
- Added support for JSON files in `AzureDataLakeToDF`

### Fixed
- `Supermetrics` source: `to_df()` now correctly handles `if_empty` in case of empty results

### Changed
- `Sharepoint` and `CloudForCustomers` sources will now provide an informative `CredentialError` which is also raised early. This will make issues with input credenials immediately clear to the user.
- Removed set_key_value from `CloudForCustomersReportToADLS` flow


## [0.2.12] - 2021-11-25
### Added
- Added `Sharepoint` source
- Added `SharepointToDF` task
- Added `SharepointToADLS` flow
- Added `CloudForCustomers` source
- Added `c4c_report_to_df` taks
- Added `def c4c_to_df` task
- Added `CloudForCustomersReportToADLS` flow
- Added `df_to_csv` task to task_utils.py
- Added `df_to_parquet` task to task_utils.py
- Added `dtypes_to_json` task to task_utils.py


## [0.2.11] - 2021-10-30
### Fixed
- `ADLSToAzureSQL` - fixed path to csv issue. 
- `SupermetricsToADLS` - fixed local json path issue. 


## [0.2.10] - 2021-10-29
### Release due to CI/CD error


## [0.2.9] - 2021-10-29
### Release due to CI/CD error


## [0.2.8] - 2021-10-29
### Changed
- CI/CD: `dev` image is now only published on push to the `dev` branch
- Docker: 
  - updated registry links to use the new `ghcr.io` domain
  - `run.sh` now also accepts the `-t` option. When run in standard mode, it will only spin up the `viadot_jupyter_lab` service.
  When ran with `-t dev`, it will also spin up `viadot_testing` and `viadot_docs` containers.

### Fixed
- ADLSToAzureSQL - fixed path parameter issue.


## [0.2.7] - 2021-10-04
### Added
- Added `SQLiteQuery` task
- Added `CloudForCustomers` source
- Added `CloudForCustomersToDF` and `CloudForCustomersToCSV` tasks
- Added `CloudForCustomersToADLS` flow
- Added support for parquet in `CloudForCustomersToDF`
- Added style guidelines to the `README`
- Added local setup and commands to the `README`

### Changed
- Changed CI/CD algorithm
  - the `latest` Docker image is now only updated on release and is the same exact image as the latest release
  - the `dev` image is released only on pushes and PRs to the `dev` branch (so dev branch = dev image)
- Modified `ADLSToAzureSQL` - *read_sep* and *write_sep* parameters added to the flow.

### Fixed
- Fixed `ADLSToAzureSQL` breaking in `"append"` mode if the table didn't exist (#145).
- Fixed `ADLSToAzureSQL` breaking in promotion path for csv files. 


## [0.2.6] - 2021-09-22
### Added
- Added flows library docs to the references page

### Changed
- Moved task library docs page to topbar
- Updated docs for task and flows


## [0.2.5] - 2021-09-20
### Added
- Added `start` and `end_date` parameters to `SupermetricsToADLS` flow
- Added a tutorial on how to pull data from `Supermetrics`


## [0.2.4] - 2021-09-06
### Added
- Added documentation (both docstrings and MKDocs docs) for multiple tasks
- Added `start_date` and `end_date` parameters to the `SupermetricsToAzureSQL` flow
- Added a temporary workaround `df_to_csv_task` task to the `SupermetricsToADLS` flow to handle mixed dtype columns not handled automatically by DataFrame's `to_parquet()` method


## [0.2.3] - 2021-08-19
### Changed
- Modified `RunGreatExpectationsValidation` task to use the built in support for evaluation parameters added in Prefect v0.15.3
- Modified `SupermetricsToADLS` and `ADLSGen1ToAzureSQLNew` flows to align with this [recipe](https://docs.prefect.io/orchestration/flow_config/storage.html#loading-additional-files-with-git-storage) for reading the expectation suite JSON
The suite now has to be loaded before flow initialization in the flow's python file and passed as an argument to the flow's constructor.
- Modified `RunGreatExpectationsValidation`'s `expectations_path` parameter to point to the directory containing the expectation suites instead of the
Great Expectations project directory, which was confusing. The project directory is now only used internally and not exposed to the user
- Changed the logging of docs URL for `RunGreatExpectationsValidation` task to use GE's recipe from [the docs](https://docs.greatexpectations.io/docs/guides/validation/advanced/how_to_implement_custom_notifications/)

### Added
- Added a test for `SupermetricsToADLS` flow
 -Added a test for `AzureDataLakeList` task
- Added PR template for new PRs
- Added a `write_to_json` util task to the `SupermetricsToADLS` flow. This task dumps the input expectations dict to the local filesystem as is required by Great Expectations.
This allows the user to simply pass a dict with their expectations and not worry about the project structure required by Great Expectations
- Added `Shapely` and `imagehash` dependencies required for full `visions` functionality (installing `visions[all]` breaks the build)
- Added more parameters to control CSV parsing in the `ADLSGen1ToAzureSQLNew` flow
- Added `keep_output` parameter to the `RunGreatExpectationsValidation` task to control Great Expectations output to the filesystem
- Added `keep_validation_output` parameter and `cleanup_validation_clutter` task to the `SupermetricsToADLS` flow to control Great Expectations output to the filesystem

### Removed
- Removed `SupermetricsToAzureSQLv2` and `SupermetricsToAzureSQLv3` flows
- Removed `geopy` dependency


## [0.2.2] - 2021-07-27
### Added
- Added support for parquet in `AzureDataLakeToDF`
- Added proper logging to the `RunGreatExpectationsValidation` task
- Added the `viz` Prefect extra to requirements to allow flow visualizaion
- Added a few utility tasks in `task_utils`
- Added `geopy` dependency
- Tasks:
  - `AzureDataLakeList` - for listing files in an ADLS directory
- Flows:
  - `ADLSToAzureSQL` - promoting files to conformed, operations, 
  creating an SQL table and inserting the data into it
  - `ADLSContainerToContainer` - copying files between ADLS containers

### Changed
- Renamed `ReadAzureKeyVaultSecret` and `RunAzureSQLDBQuery` tasks to match Prefect naming style
- Flows:
  - `SupermetricsToADLS` - changed csv to parquet file extension. File and schema info are loaded to the `RAW` container. 

### Fixed
- Removed the broken version autobump from CI


## [0.2.1] - 2021-07-14
### Added
- Flows:
  - `SupermetricsToADLS` - supporting immutable ADLS setup

### Changed
- A default value for the `ds_user` parameter in `SupermetricsToAzureSQLv3` can now be 
specified in the `SUPERMETRICS_DEFAULT_USER` secret
- Updated multiple dependencies

### Fixed
- Fixed "Local run of `SupermetricsToAzureSQLv3` skips all tasks after `union_dfs_task`" (#59)
- Fixed the `release` GitHub action


## [0.2.0] - 2021-07-12
### Added
- Sources:
  - `AzureDataLake` (supports gen1 & gen2)
  - `SQLite`

- Tasks:
  - `DownloadGitHubFile`
  - `AzureDataLakeDownload`
  - `AzureDataLakeUpload`
  - `AzureDataLakeToDF`
  - `ReadAzureKeyVaultSecret`
  - `CreateAzureKeyVaultSecret`
  - `DeleteAzureKeyVaultSecret`
  - `SQLiteInsert`
  - `SQLiteSQLtoDF`
  - `AzureSQLCreateTable`
  - `RunAzureSQLDBQuery`
  - `BCPTask`
  - `RunGreatExpectationsValidation`
  - `SupermetricsToDF`

- Flows:
  - `SupermetricsToAzureSQLv1`
  - `SupermetricsToAzureSQLv2`
  - `SupermetricsToAzureSQLv3`
  - `AzureSQLTransform`
  - `Pipeline`
  - `ADLSGen1ToGen2`
  - `ADLSGen1ToAzureSQL`
  - `ADLSGen1ToAzureSQLNew`

- Examples:
  - Hello world flow
  - Supermetrics Google Ads extract

### Changed
- Tasks now use secrets for credential management (azure tasks use Azure Key Vault secrets)
- SQL source now has a default query timeout of 1 hour

### Fixed
- Fix `SQLite` tests
- Multiple stability improvements with retries and timeouts


## [0.1.12] - 2021-05-08
### Changed
- Moved from poetry to pip

### Fixed
- Fix `AzureBlobStorage`'s `to_storage()` method is missing the final upload blob part<|MERGE_RESOLUTION|>--- conflicted
+++ resolved
@@ -6,10 +6,8 @@
 
 ## [Unreleased]
 ### Added
-<<<<<<< HEAD
 - Added support for SQL queries with comments to `DuckDB` source
 - Added "WITH" to query keywords in `DuckDB` source
-=======
 
 ### Changed
 - Changed `duckdb` version to `0.5.1`
@@ -18,7 +16,6 @@
 - Fixed `test_duckdb_to_sql_server.py` tests - revert to a previous version
 - Removed `test__check_if_schema_exists()` test
 
->>>>>>> 9a0dce1c
 
 ## [0.4.9] - 2022-09-27
 ### Added
