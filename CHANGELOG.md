--- conflicted
+++ resolved
@@ -16,13 +16,10 @@
  `GetSalesOrderData` endpoints in `BusinessCore()` source.
 - Added `url` parameter to `CustomerGauge` source, and `endpoint_url` parameter to `CustomerGaugeToDF` task 
 and `CustomerGaugeToADLS` flow. This parameter enables to pass the endpoint URL by user.
-<<<<<<< HEAD
-- Added new parameter `outbox_list` at all leves in Outlook connector to tag mailbox folders.
+- Added new parameter `outbox_list` at all leves in `Outlook` connector to tag mailbox folders.
 
 ### Changed
 - Changed loop when retrieving email in `Outlook` source file, to cover all possible folders and subfolders.
-=======
->>>>>>> 1e3ee563
 
 
 ## [0.4.15] - 2023-05-11
