# Changelog
All notable changes to this project will be documented in this file.

The format is based on [Keep a Changelog](https://keepachangelog.com/en/1.0.0/),
and this project adheres to [Semantic Versioning](https://semver.org/spec/v2.0.0.html).

## [Unreleased]
### Added
<<<<<<< HEAD
- Added sftp source class `SftpConnector`
- Added sftp tasks `SftpToDF` and `SftpList` 
- Added sftp flows `SftpToAzureSQL` and `SftpToADLS`
=======
- Added new source file `mindful` to connect with mindful API.
- Added new task file `mindful` to be called by the Mindful Flow.
- Added new flow file `mindful_to_adls` to upload data from Mindful API tp ADLS.
>>>>>>> aff4cbc8

## [0.4.8] - 2022-09-06
### Added
- Added `protobuf` library to requirements
## [0.4.7] - 2022-09-06
### Added
- Added new flow - `SQLServerTransform` and new task `SQLServerQuery` to run queries on SQLServer
- Added `duckdb_query` parameter to `DuckDBToSQLServer` flow to enable option to create table
using outputs of SQL queries 
- Added handling empty DF in `set_new_kv()` task
- Added `update_kv` and `filter_column` params to `SAPRFCToADLS` and `SAPToDuckDB` flows and added `set_new_kv()` task
- Added `recursive` parameter to `AzureDataLakeList` task
in `task_utils`
- Added Genesys API source `Genesys`
- Added tasks `GenesysToCSV` and `GenesysToDF`
- Added flows `GenesysToADLS` and `GenesysReportToADLS`
- Added `query` parameter to  `PrefectLogs` flow

### Changed
- Updated requirements.txt
- Changed 'handle_api_response()' method by adding more requests method also added contex menager


## [0.4.6] - 2022-07-21
### Added
- Added `rfc_character_limit` parameter in `SAPRFCToDF` task, `SAPRFC` source, `SAPRFCToADLS` and `SAPToDuckDB` flows
- Added `on_bcp_error` and `bcp_error_log_path` parameters in `BCPTask`
- Added ability to process queries which result exceed SAP's character per low limit in `SAPRFC` source
- Added new flow `PrefectLogs` for extracting all logs from Prefect with details
- Added `PrefectLogs` flow

### Changed
- Changed `CheckColumnOrder` task and `ADLSToAzureSQL` flow to handle appending to non existing table
- Changed tasks order in `EpicorOrdersToDuckDB`, `SAPToDuckDB` and `SQLServerToDuckDB` - casting 
DF to string before adding metadata
- Changed `add_ingestion_metadata_task()` to not to add metadata column when input DataFrame is empty
- Changed `check_if_empty_file()` logic according to changes in `add_ingestion_metadata_task()`
- Changed accepted values of `if_empty` parameter in `DuckDBCreateTableFromParquet`
- Updated `.gitignore` to ignore files with `*.bak` extension and to ignore `credentials.json` in any directory
- Changed logger messages in `AzureDataLakeRemove` task

### Fixed
- Fixed handling empty response in `SAPRFC` source
- Fixed issue in `BCPTask` when log file couln't be opened.
- Fixed log being printed too early in `Salesforce` source, which would sometimes cause a `KeyError`
- `raise_on_error` now behaves correctly in `upsert()` when receiving incorrect return codes from Salesforce

### Removed
- Removed option to run multiple queries in `SAPRFCToADLS`


## [0.4.5] - 2022-06-23
### Added
- Added `error_log_file_path` parameter in `BCPTask` that enables setting name of errors logs file 
- Added `on_error` parameter in `BCPTask` that tells what to do if bcp error occurs. 
- Added error log file and `on_bcp_error` parameter in `ADLSToAzureSQL`
- Added handling POST requests in `handle_api_response()` add added it to `Epicor` source.
- Added `SalesforceToDF` task
- Added `SalesforceToADLS` flow
- Added `overwrite_adls` option to `BigQueryToADLS` and `SharepointToADLS`
- Added `cast_df_to_str` task in `utils.py` and added this to `EpicorToDuckDB`, `SAPToDuckDB`, `SQLServerToDuckDB`
- Added `if_empty` parameter in `DuckDBCreateTableFromParquet` task and in `EpicorToDuckDB`, `SAPToDuckDB`,
`SQLServerToDuckDB` flows to check if output Parquet is empty and handle it properly.
- Added `check_if_empty_file()` and `handle_if_empty_file()` in `utils.py`

## [0.4.4] - 2022-06-09
### Added
- Added new connector - Outlook. Created `Outlook` source, `OutlookToDF` task and `OutlookToADLS` flow.
- Added new connector - Epicor. Created `Epicor` source, `EpicorToDF` task and `EpicorToDuckDB` flow.
- Enabled Databricks Connect in the image. To enable, [follow this guide](./README.md#executing-spark-jobs)
- Added `MySQL` source and `MySqlToADLS` flow
- Added `SQLServerToDF` task
- Added `SQLServerToDuckDB` flow which downloads data from SQLServer table, loads it to parquet file and then uplads it do DuckDB
- Added complete proxy set up in `SAPRFC` example (`viadot/examples/sap_rfc`)

### Changed
- Changed default name for the Prefect secret holding the name of the Azure KV secret storing Sendgrid credentials


## [0.4.3] - 2022-04-28
### Added
- Added `func` parameter to `SAPRFC` 
- Added `SAPRFCToADLS` flow which downloads data from SAP Database to to a pandas DataFrame, exports df to csv and uploads it to Azure Data Lake.
- Added `adls_file_name` in  `SupermetricsToADLS` and `SharepointToADLS` flows
- Added `BigQueryToADLS` flow class which anables extract data from BigQuery.
- Added `Salesforce` source
- Added `SalesforceUpsert` task
- Added `SalesforceBulkUpsert` task
- Added C4C secret handling to `CloudForCustomersReportToADLS` flow (`c4c_credentials_secret` parameter)

### Fixed
- Fixed `get_flow_last_run_date()` incorrectly parsing the date
- Fixed C4C secret handling (tasks now correctly read the secret as the credentials, rather than assuming the secret is a container for credentials for all environments and trying to access specific key inside it). In other words, tasks now assume the secret holds credentials, rather than a dict of the form `{env: credentials, env2: credentials2}`
- Fixed `utils.gen_bulk_insert_query_from_df()` failing with > 1000 rows due to INSERT clause limit by chunking the data into multiple INSERTs
- Fixed `get_flow_last_run_date()` incorrectly parsing the date
- Fixed `MultipleFlows` when one flow is passed and when last flow fails.


## [0.4.2] - 2022-04-08
### Added
- Added `AzureDataLakeRemove` task

### Changed
- Changed name of task file from `prefect` to `prefect_date_range`

### Fixed
- Fixed out of range issue in `prefect_date_range`


## [0.4.1] - 2022-04-07
### Changed
- bumped version


## [0.4.0] - 2022-04-07
### Added
- Added `custom_mail_state_handler` task that sends email notification using a custom SMTP server.
- Added new function `df_clean_column` that cleans data frame columns from special characters
- Added `df_clean_column` util task that removes special characters from a pandas DataFrame
- Added `MultipleFlows` flow class which enables running multiple flows in a given order.
- Added `GetFlowNewDateRange` task to change date range based on Prefect flows
- Added `check_col_order` parameter in `ADLSToAzureSQL`
- Added new source `ASElite` 
- Added KeyVault support in `CloudForCustomers` tasks
- Added `SQLServer` source
- Added `DuckDBToDF` task
- Added `DuckDBTransform` flow
- Added `SQLServerCreateTable` task
- Added `credentials` param to `BCPTask`
- Added `get_sql_dtypes_from_df` and `update_dict` util tasks
- Added `DuckDBToSQLServer` flow
- Added `if_exists="append"` option to `DuckDB.create_table_from_parquet()`
- Added `get_flow_last_run_date` util function
- Added `df_to_dataset` task util for writing DataFrames to data lakes using `pyarrow`
- Added retries to Cloud for Customers tasks
- Added `chunksize` parameter to `C4CToDF` task to allow pulling data in chunks
- Added `chunksize` parameter to `BCPTask` task to allow more control over the load process
- Added support for SQL Server's custom `datetimeoffset` type
- Added `AzureSQLToDF` task
- Added `AzureDataLakeRemove` task
- Added `AzureSQLUpsert` task

### Changed
- Changed the base class of `AzureSQL` to `SQLServer`
- `df_to_parquet()` task now creates directories if needed
- Added several more separators to check for automatically in `SAPRFC.to_df()`
- Upgraded `duckdb` version to 0.3.2

### Fixed
- Fixed bug with `CheckColumnOrder` task
- Fixed OpenSSL config for old SQL Servers still using TLS < 1.2
- `BCPTask` now correctly handles custom SQL Server port 
- Fixed `SAPRFC.to_df()` ignoring user-specified separator
- Fixed temporary CSV generated by the `DuckDBToSQLServer` flow not being cleaned up
- Fixed some mappings in `get_sql_dtypes_from_df()` and optimized performance
- Fixed `BCPTask` - the case when the file path contained a space
- Fixed credential evaluation logic (`credentials` is now evaluated before `config_key`)
- Fixed "$top" and "$skip" values being ignored by `C4CToDF` task if provided in the `params` parameter
- Fixed `SQL.to_df()` incorrectly handling queries that begin with whitespace

### Removed
- Removed `autopick_sep` parameter from `SAPRFC` functions. The separator is now always picked automatically if not provided.
- Removed `dtypes_to_json` task to task_utils.py


## [0.3.2] - 2022-02-17
### Fixed
- fixed an issue with schema info within `CheckColumnOrder` class. 


## [0.3.1] - 2022-02-17
### Changed
-`ADLSToAzureSQL` - added `remove_tab`  parameter to remove uncessery tab separators from data. 

### Fixed
- fixed an issue with return df within `CheckColumnOrder` class. 


## [0.3.0] - 2022-02-16
### Added
- new source `SAPRFC` for connecting with SAP using the `pyRFC` library (requires pyrfc as well as the SAP NW RFC library that can be downloaded [here](https://support.sap.com/en/product/connectors/nwrfcsdk.html)
- new source `DuckDB` for connecting with the `DuckDB` database
- new task `SAPRFCToDF` for loading data from SAP to a pandas DataFrame
- new tasks, `DuckDBQuery` and `DuckDBCreateTableFromParquet`, for interacting with DuckDB
- new flow `SAPToDuckDB` for moving data from SAP to DuckDB
- Added `CheckColumnOrder` task
- C4C connection with url and report_url documentation
-`SQLIteInsert` check if DataFrame is empty or object is not a DataFrame
- KeyVault support in `SharepointToDF` task
- KeyVault support in `CloudForCustomers` tasks

### Changed
- pinned Prefect version to 0.15.11
- `df_to_csv` now creates dirs if they don't exist
- `ADLSToAzureSQL` - when data in csv coulmns has unnecessary "\t" then removes them

### Fixed
- fixed an issue with duckdb calls seeing initial db snapshot instead of the updated state (#282)
- C4C connection with url and report_url optimization
- column mapper in C4C source


## [0.2.15] - 2022-01-12
### Added
- new option to `ADLSToAzureSQL` Flow - `if_exists="delete"`
- `SQL` source: `create_table()` already handles `if_exists`; now it handles a new option for `if_exists()`
- `C4CToDF` and `C4CReportToDF` tasks are provided as a class instead of function


### Fixed 
- Appending issue within CloudForCustomers source
- An early return bug in `UKCarbonIntensity` in `to_df` method


## [0.2.14] - 2021-12-01
### Fixed
- authorization issue within `CloudForCustomers` source


## [0.2.13] - 2021-11-30
### Added
- Added support for file path to `CloudForCustomersReportToADLS` flow
- Added `flow_of_flows` list handling
- Added support for JSON files in `AzureDataLakeToDF`

### Fixed
- `Supermetrics` source: `to_df()` now correctly handles `if_empty` in case of empty results

### Changed
- `Sharepoint` and `CloudForCustomers` sources will now provide an informative `CredentialError` which is also raised early. This will make issues with input credenials immediately clear to the user.
- Removed set_key_value from `CloudForCustomersReportToADLS` flow


## [0.2.12] - 2021-11-25
### Added
- Added `Sharepoint` source
- Added `SharepointToDF` task
- Added `SharepointToADLS` flow
- Added `CloudForCustomers` source
- Added `c4c_report_to_df` taks
- Added `def c4c_to_df` task
- Added `CloudForCustomersReportToADLS` flow
- Added `df_to_csv` task to task_utils.py
- Added `df_to_parquet` task to task_utils.py
- Added `dtypes_to_json` task to task_utils.py


## [0.2.11] - 2021-10-30
### Fixed
- `ADLSToAzureSQL` - fixed path to csv issue. 
- `SupermetricsToADLS` - fixed local json path issue. 


## [0.2.10] - 2021-10-29
### Release due to CI/CD error


## [0.2.9] - 2021-10-29
### Release due to CI/CD error


## [0.2.8] - 2021-10-29
### Changed
- CI/CD: `dev` image is now only published on push to the `dev` branch
- Docker: 
  - updated registry links to use the new `ghcr.io` domain
  - `run.sh` now also accepts the `-t` option. When run in standard mode, it will only spin up the `viadot_jupyter_lab` service.
  When ran with `-t dev`, it will also spin up `viadot_testing` and `viadot_docs` containers.

### Fixed
- ADLSToAzureSQL - fixed path parameter issue.


## [0.2.7] - 2021-10-04
### Added
- Added `SQLiteQuery` task
- Added `CloudForCustomers` source
- Added `CloudForCustomersToDF` and `CloudForCustomersToCSV` tasks
- Added `CloudForCustomersToADLS` flow
- Added support for parquet in `CloudForCustomersToDF`
- Added style guidelines to the `README`
- Added local setup and commands to the `README`

### Changed
- Changed CI/CD algorithm
  - the `latest` Docker image is now only updated on release and is the same exact image as the latest release
  - the `dev` image is released only on pushes and PRs to the `dev` branch (so dev branch = dev image)
- Modified `ADLSToAzureSQL` - *read_sep* and *write_sep* parameters added to the flow.

### Fixed
- Fixed `ADLSToAzureSQL` breaking in `"append"` mode if the table didn't exist (#145).
- Fixed `ADLSToAzureSQL` breaking in promotion path for csv files. 


## [0.2.6] - 2021-09-22
### Added
- Added flows library docs to the references page

### Changed
- Moved task library docs page to topbar
- Updated docs for task and flows


## [0.2.5] - 2021-09-20
### Added
- Added `start` and `end_date` parameters to `SupermetricsToADLS` flow
- Added a tutorial on how to pull data from `Supermetrics`


## [0.2.4] - 2021-09-06
### Added
- Added documentation (both docstrings and MKDocs docs) for multiple tasks
- Added `start_date` and `end_date` parameters to the `SupermetricsToAzureSQL` flow
- Added a temporary workaround `df_to_csv_task` task to the `SupermetricsToADLS` flow to handle mixed dtype columns not handled automatically by DataFrame's `to_parquet()` method


## [0.2.3] - 2021-08-19
### Changed
- Modified `RunGreatExpectationsValidation` task to use the built in support for evaluation parameters added in Prefect v0.15.3
- Modified `SupermetricsToADLS` and `ADLSGen1ToAzureSQLNew` flows to align with this [recipe](https://docs.prefect.io/orchestration/flow_config/storage.html#loading-additional-files-with-git-storage) for reading the expectation suite JSON
The suite now has to be loaded before flow initialization in the flow's python file and passed as an argument to the flow's constructor.
- Modified `RunGreatExpectationsValidation`'s `expectations_path` parameter to point to the directory containing the expectation suites instead of the
Great Expectations project directory, which was confusing. The project directory is now only used internally and not exposed to the user
- Changed the logging of docs URL for `RunGreatExpectationsValidation` task to use GE's recipe from [the docs](https://docs.greatexpectations.io/docs/guides/validation/advanced/how_to_implement_custom_notifications/)

### Added
- Added a test for `SupermetricsToADLS` flow
 -Added a test for `AzureDataLakeList` task
- Added PR template for new PRs
- Added a `write_to_json` util task to the `SupermetricsToADLS` flow. This task dumps the input expectations dict to the local filesystem as is required by Great Expectations.
This allows the user to simply pass a dict with their expectations and not worry about the project structure required by Great Expectations
- Added `Shapely` and `imagehash` dependencies required for full `visions` functionality (installing `visions[all]` breaks the build)
- Added more parameters to control CSV parsing in the `ADLSGen1ToAzureSQLNew` flow
- Added `keep_output` parameter to the `RunGreatExpectationsValidation` task to control Great Expectations output to the filesystem
- Added `keep_validation_output` parameter and `cleanup_validation_clutter` task to the `SupermetricsToADLS` flow to control Great Expectations output to the filesystem

### Removed
- Removed `SupermetricsToAzureSQLv2` and `SupermetricsToAzureSQLv3` flows
- Removed `geopy` dependency


## [0.2.2] - 2021-07-27
### Added
- Added support for parquet in `AzureDataLakeToDF`
- Added proper logging to the `RunGreatExpectationsValidation` task
- Added the `viz` Prefect extra to requirements to allow flow visualizaion
- Added a few utility tasks in `task_utils`
- Added `geopy` dependency
- Tasks:
  - `AzureDataLakeList` - for listing files in an ADLS directory
- Flows:
  - `ADLSToAzureSQL` - promoting files to conformed, operations, 
  creating an SQL table and inserting the data into it
  - `ADLSContainerToContainer` - copying files between ADLS containers

### Changed
- Renamed `ReadAzureKeyVaultSecret` and `RunAzureSQLDBQuery` tasks to match Prefect naming style
- Flows:
  - `SupermetricsToADLS` - changed csv to parquet file extension. File and schema info are loaded to the `RAW` container. 

### Fixed
- Removed the broken version autobump from CI


## [0.2.1] - 2021-07-14
### Added
- Flows:
  - `SupermetricsToADLS` - supporting immutable ADLS setup

### Changed
- A default value for the `ds_user` parameter in `SupermetricsToAzureSQLv3` can now be 
specified in the `SUPERMETRICS_DEFAULT_USER` secret
- Updated multiple dependencies

### Fixed
- Fixed "Local run of `SupermetricsToAzureSQLv3` skips all tasks after `union_dfs_task`" (#59)
- Fixed the `release` GitHub action


## [0.2.0] - 2021-07-12
### Added
- Sources:
  - `AzureDataLake` (supports gen1 & gen2)
  - `SQLite`

- Tasks:
  - `DownloadGitHubFile`
  - `AzureDataLakeDownload`
  - `AzureDataLakeUpload`
  - `AzureDataLakeToDF`
  - `ReadAzureKeyVaultSecret`
  - `CreateAzureKeyVaultSecret`
  - `DeleteAzureKeyVaultSecret`
  - `SQLiteInsert`
  - `SQLiteSQLtoDF`
  - `AzureSQLCreateTable`
  - `RunAzureSQLDBQuery`
  - `BCPTask`
  - `RunGreatExpectationsValidation`
  - `SupermetricsToDF`

- Flows:
  - `SupermetricsToAzureSQLv1`
  - `SupermetricsToAzureSQLv2`
  - `SupermetricsToAzureSQLv3`
  - `AzureSQLTransform`
  - `Pipeline`
  - `ADLSGen1ToGen2`
  - `ADLSGen1ToAzureSQL`
  - `ADLSGen1ToAzureSQLNew`

- Examples:
  - Hello world flow
  - Supermetrics Google Ads extract

### Changed
- Tasks now use secrets for credential management (azure tasks use Azure Key Vault secrets)
- SQL source now has a default query timeout of 1 hour

### Fixed
- Fix `SQLite` tests
- Multiple stability improvements with retries and timeouts


## [0.1.12] - 2021-05-08
### Changed
- Moved from poetry to pip

### Fixed
- Fix `AzureBlobStorage`'s `to_storage()` method is missing the final upload blob part<|MERGE_RESOLUTION|>--- conflicted
+++ resolved
@@ -6,15 +6,12 @@
 
 ## [Unreleased]
 ### Added
-<<<<<<< HEAD
 - Added sftp source class `SftpConnector`
 - Added sftp tasks `SftpToDF` and `SftpList` 
 - Added sftp flows `SftpToAzureSQL` and `SftpToADLS`
-=======
 - Added new source file `mindful` to connect with mindful API.
 - Added new task file `mindful` to be called by the Mindful Flow.
 - Added new flow file `mindful_to_adls` to upload data from Mindful API tp ADLS.
->>>>>>> aff4cbc8
 
 ## [0.4.8] - 2022-09-06
 ### Added
